// Copyright 2016 The Prometheus Authors
// Licensed under the Apache License, Version 2.0 (the "License");
// you may not use this file except in compliance with the License.
// You may obtain a copy of the License at
//
//     http://www.apache.org/licenses/LICENSE-2.0
//
// Unless required by applicable law or agreed to in writing, software
// distributed under the License is distributed on an "AS IS" BASIS,
// WITHOUT WARRANTIES OR CONDITIONS OF ANY KIND, either express or implied.
// See the License for the specific language governing permissions and
// limitations under the License.

package v1

import (
	"encoding/json"
	"errors"
	"fmt"
	"io/ioutil"
	"net/http"
	"net/http/httptest"
	"net/url"
	"reflect"
	"testing"
	"time"

	"github.com/prometheus/common/model"
	"github.com/prometheus/common/route"
	"golang.org/x/net/context"

	"github.com/prometheus/prometheus/pkg/labels"
	"github.com/prometheus/prometheus/pkg/timestamp"
	"github.com/prometheus/prometheus/promql"
	"github.com/prometheus/prometheus/retrieval"
)

type targetRetrieverFunc func() []*retrieval.Target

func (f targetRetrieverFunc) Targets() []*retrieval.Target {
	return f()
}

type alertmanagerRetrieverFunc func() []string

func (f alertmanagerRetrieverFunc) Alertmanagers() []string {
	return f()
}

func TestEndpoints(t *testing.T) {
	suite, err := promql.NewTest(t, `
		load 1m
			test_metric1{foo="bar"} 0+100x100
			test_metric1{foo="boo"} 1+0x100
			test_metric2{foo="boo"} 1+0x100
	`)
	if err != nil {
		t.Fatal(err)
	}
	defer suite.Close()

	if err := suite.Run(); err != nil {
		t.Fatal(err)
	}

	now := time.Now()

<<<<<<< HEAD
	tr := targetRetrieverFunc(func() []retrieval.Target {
		return []retrieval.Target{
			*retrieval.NewTarget(
				labels.FromMap(map[string]string{
=======
	tr := targetRetrieverFunc(func() []*retrieval.Target {
		return []*retrieval.Target{
			retrieval.NewTarget(
				model.LabelSet{
>>>>>>> 5e985f24
					model.SchemeLabel:      "http",
					model.AddressLabel:     "example.com:8080",
					model.MetricsPathLabel: "/metrics",
				}),
				nil,
				url.Values{},
			),
		}
	})

	ar := alertmanagerRetrieverFunc(func() []string {
		return []string{"http://alertmanager.example.com:8080/api/v1/alerts"}
	})

	api := &API{
<<<<<<< HEAD
		Storage:         suite.Storage(),
		QueryEngine:     suite.QueryEngine(),
		targetRetriever: tr,
		now:             func() time.Time { return now },
=======
		Storage:               suite.Storage(),
		QueryEngine:           suite.QueryEngine(),
		targetRetriever:       tr,
		alertmanagerRetriever: ar,
		now: func() model.Time { return now },
>>>>>>> 5e985f24
	}

	start := time.Unix(0, 0)

	var tests = []struct {
		endpoint apiFunc
		params   map[string]string
		query    url.Values
		response interface{}
		errType  errorType
	}{
		{
			endpoint: api.query,
			query: url.Values{
				"query": []string{"2"},
				"time":  []string{"123.4"},
			},
			response: &queryData{
				ResultType: promql.ValueTypeScalar,
				Result: promql.Scalar{
					V: 2,
					T: timestamp.FromTime(start.Add(123*time.Second + 400*time.Millisecond)),
				},
			},
		},
		{
			endpoint: api.query,
			query: url.Values{
				"query": []string{"0.333"},
				"time":  []string{"1970-01-01T00:02:03Z"},
			},
			response: &queryData{
				ResultType: promql.ValueTypeScalar,
				Result: promql.Scalar{
					V: 0.333,
					T: timestamp.FromTime(start.Add(123 * time.Second)),
				},
			},
		},
		{
			endpoint: api.query,
			query: url.Values{
				"query": []string{"0.333"},
				"time":  []string{"1970-01-01T01:02:03+01:00"},
			},
			response: &queryData{
				ResultType: promql.ValueTypeScalar,
				Result: promql.Scalar{
					V: 0.333,
					T: timestamp.FromTime(start.Add(123 * time.Second)),
				},
			},
		},
		{
			endpoint: api.query,
			query: url.Values{
				"query": []string{"0.333"},
			},
			response: &queryData{
				ResultType: promql.ValueTypeScalar,
				Result: promql.Scalar{
					V: 0.333,
					T: timestamp.FromTime(now),
				},
			},
		},
		{
			endpoint: api.queryRange,
			query: url.Values{
				"query": []string{"time()"},
				"start": []string{"0"},
				"end":   []string{"2"},
				"step":  []string{"1"},
			},
			response: &queryData{
				ResultType: promql.ValueTypeMatrix,
				Result: promql.Matrix{
					promql.Series{
						Points: []promql.Point{
							{V: 0, T: timestamp.FromTime(start)},
							{V: 1, T: timestamp.FromTime(start.Add(1 * time.Second))},
							{V: 2, T: timestamp.FromTime(start.Add(2 * time.Second))},
						},
						Metric: nil,
					},
				},
			},
		},
		// Missing query params in range queries.
		{
			endpoint: api.queryRange,
			query: url.Values{
				"query": []string{"time()"},
				"end":   []string{"2"},
				"step":  []string{"1"},
			},
			errType: errorBadData,
		},
		{
			endpoint: api.queryRange,
			query: url.Values{
				"query": []string{"time()"},
				"start": []string{"0"},
				"step":  []string{"1"},
			},
			errType: errorBadData,
		},
		{
			endpoint: api.queryRange,
			query: url.Values{
				"query": []string{"time()"},
				"start": []string{"0"},
				"end":   []string{"2"},
			},
			errType: errorBadData,
		},
		// Bad query expression.
		{
			endpoint: api.query,
			query: url.Values{
				"query": []string{"invalid][query"},
				"time":  []string{"1970-01-01T01:02:03+01:00"},
			},
			errType: errorBadData,
		},
		{
			endpoint: api.queryRange,
			query: url.Values{
				"query": []string{"invalid][query"},
				"start": []string{"0"},
				"end":   []string{"100"},
				"step":  []string{"1"},
			},
			errType: errorBadData,
		},
		// Invalid step
		{
			endpoint: api.queryRange,
			query: url.Values{
				"query": []string{"time()"},
				"start": []string{"1"},
				"end":   []string{"2"},
				"step":  []string{"0"},
			},
			errType: errorBadData,
		},
		// Start after end
		{
			endpoint: api.queryRange,
			query: url.Values{
				"query": []string{"time()"},
				"start": []string{"2"},
				"end":   []string{"1"},
				"step":  []string{"1"},
			},
			errType: errorBadData,
		},
		{
			endpoint: api.labelValues,
			params: map[string]string{
				"name": "__name__",
			},
			response: []string{
				"test_metric1",
				"test_metric2",
			},
		},
		{
			endpoint: api.labelValues,
			params: map[string]string{
				"name": "foo",
			},
			response: []string{
				"bar",
				"boo",
			},
		},
		// Bad name parameter.
		{
			endpoint: api.labelValues,
			params: map[string]string{
				"name": "not!!!allowed",
			},
			errType: errorBadData,
		},
		{
			endpoint: api.series,
			query: url.Values{
				"match[]": []string{`test_metric2`},
			},
			response: []labels.Labels{
				labels.FromStrings("__name__", "test_metric2", "foo", "boo"),
			},
		},
		{
			endpoint: api.series,
			query: url.Values{
				"match[]": []string{`test_metric1{foo=~".+o"}`},
			},
			response: []labels.Labels{
				labels.FromStrings("__name__", "test_metric1", "foo", "boo"),
			},
		},
		{
			endpoint: api.series,
			query: url.Values{
				"match[]": []string{`test_metric1{foo=~".+o$"}`, `test_metric1{foo=~".+o"}`},
			},
			response: []labels.Labels{
				labels.FromStrings("__name__", "test_metric1", "foo", "boo"),
				labels.FromStrings("__name__", "test_metric1", "foo", "boo"), // TODO(fabxc): see comment in implementation.
			},
		},
		{
			endpoint: api.series,
			query: url.Values{
				"match[]": []string{`test_metric1{foo=~".+o"}`, `none`},
			},
			response: []labels.Labels{
				labels.FromStrings("__name__", "test_metric1", "foo", "boo"),
			},
		},
		// Start and end before series starts.
		{
			endpoint: api.series,
			query: url.Values{
				"match[]": []string{`test_metric2`},
				"start":   []string{"-2"},
				"end":     []string{"-1"},
			},
			response: []labels.Labels{},
		},
		// Start and end after series ends.
		{
			endpoint: api.series,
			query: url.Values{
				"match[]": []string{`test_metric2`},
				"start":   []string{"100000"},
				"end":     []string{"100001"},
			},
			response: []labels.Labels{},
		},
		// Start before series starts, end after series ends.
		{
			endpoint: api.series,
			query: url.Values{
				"match[]": []string{`test_metric2`},
				"start":   []string{"-1"},
				"end":     []string{"100000"},
			},
			response: []labels.Labels{
				labels.FromStrings("__name__", "test_metric2", "foo", "boo"),
			},
		},
		// Start and end within series.
		{
			endpoint: api.series,
			query: url.Values{
				"match[]": []string{`test_metric2`},
				"start":   []string{"1"},
				"end":     []string{"100"},
			},
			response: []labels.Labels{
				labels.FromStrings("__name__", "test_metric2", "foo", "boo"),
			},
		},
		// Start within series, end after.
		{
			endpoint: api.series,
			query: url.Values{
				"match[]": []string{`test_metric2`},
				"start":   []string{"1"},
				"end":     []string{"100000"},
			},
			response: []labels.Labels{
				labels.FromStrings("__name__", "test_metric2", "foo", "boo"),
			},
		},
		// Start before series, end within series.
		{
			endpoint: api.series,
			query: url.Values{
				"match[]": []string{`test_metric2`},
				"start":   []string{"-1"},
				"end":     []string{"1"},
			},
			response: []labels.Labels{
				labels.FromStrings("__name__", "test_metric2", "foo", "boo"),
			},
		},
		// Missing match[] query params in series requests.
		{
			endpoint: api.series,
			errType:  errorBadData,
		},
		{
			endpoint: api.dropSeries,
			errType:  errorBadData,
		},
		// The following tests delete time series from the test storage. They
		// must remain at the end and are fixed in their order.
<<<<<<< HEAD
		// {
		// 	endpoint: api.dropSeries,
		// 	query: url.Values{
		// 		"match[]": []string{`test_metric1{foo=~".+o"}`},
		// 	},
		// 	response: struct {
		// 		NumDeleted int `json:"numDeleted"`
		// 	}{1},
		// },
		// {
		// 	endpoint: api.series,
		// 	query: url.Values{
		// 		"match[]": []string{`test_metric1`},
		// 	},
		// 	response: []model.Metric{
		// 		{
		// 			"__name__": "test_metric1",
		// 			"foo":      "bar",
		// 		},
		// 	},
		// }, {
		// 	endpoint: api.dropSeries,
		// 	query: url.Values{
		// 		"match[]": []string{`{__name__=~".+"}`},
		// 	},
		// 	response: struct {
		// 		NumDeleted int `json:"numDeleted"`
		// 	}{2},
		// }, {
		// 	endpoint: api.targets,
		// 	response: []*Target{
		// 		&Target{
		// 			DiscoveredLabels: nil,
		// 			Labels:           nil,
		// 			ScrapeUrl:        "http://example.com:8080/metrics",
		// 			Health:           "unknown",
		// 		},
		// 	},
		// },
=======
		{
			endpoint: api.dropSeries,
			query: url.Values{
				"match[]": []string{`test_metric1{foo=~".+o"}`},
			},
			response: struct {
				NumDeleted int `json:"numDeleted"`
			}{1},
		},
		{
			endpoint: api.series,
			query: url.Values{
				"match[]": []string{`test_metric1`},
			},
			response: []model.Metric{
				{
					"__name__": "test_metric1",
					"foo":      "bar",
				},
			},
		}, {
			endpoint: api.dropSeries,
			query: url.Values{
				"match[]": []string{`{__name__=~".+"}`},
			},
			response: struct {
				NumDeleted int `json:"numDeleted"`
			}{2},
		}, {
			endpoint: api.targets,
			response: &TargetDiscovery{
				ActiveTargets: []*Target{
					&Target{
						DiscoveredLabels: model.LabelSet{},
						Labels:           model.LabelSet{},
						ScrapeURL:        "http://example.com:8080/metrics",
						Health:           "unknown",
					},
				},
			},
		}, {
			endpoint: api.alertmanagers,
			response: &AlertmanagerDiscovery{
				ActiveAlertmanagers: []*AlertmanagerTarget{
					&AlertmanagerTarget{
						URL: "http://alertmanager.example.com:8080/api/v1/alerts",
					},
				},
			},
		},
>>>>>>> 5e985f24
	}

	for _, test := range tests {
		// Build a context with the correct request params.
		ctx := context.Background()
		for p, v := range test.params {
			ctx = route.WithParam(ctx, p, v)
		}
		api.context = func(r *http.Request) context.Context {
			return ctx
		}
		t.Logf("run query %q", test.query.Encode())

		req, err := http.NewRequest("ANY", fmt.Sprintf("http://example.com?%s", test.query.Encode()), nil)
		if err != nil {
			t.Fatal(err)
		}
		resp, apiErr := test.endpoint(req)
		if apiErr != nil {
			if test.errType == errorNone {
				t.Fatalf("Unexpected error: %s", apiErr)
			}
			if test.errType != apiErr.typ {
				t.Fatalf("Expected error of type %q but got type %q", test.errType, apiErr.typ)
			}
			continue
		}
		if apiErr == nil && test.errType != errorNone {
			t.Fatalf("Expected error of type %q but got none", test.errType)
		}
		if !reflect.DeepEqual(resp, test.response) {
			t.Fatalf("Response does not match, expected:\n%+v\ngot:\n%+v", test.response, resp)
		}
	}
}

func TestRespondSuccess(t *testing.T) {
	s := httptest.NewServer(http.HandlerFunc(func(w http.ResponseWriter, r *http.Request) {
		respond(w, "test")
	}))
	defer s.Close()

	resp, err := http.Get(s.URL)
	if err != nil {
		t.Fatalf("Error on test request: %s", err)
	}
	body, err := ioutil.ReadAll(resp.Body)
	defer resp.Body.Close()
	if err != nil {
		t.Fatalf("Error reading response body: %s", err)
	}

	if resp.StatusCode != 200 {
		t.Fatalf("Return code %d expected in success response but got %d", 200, resp.StatusCode)
	}
	if h := resp.Header.Get("Content-Type"); h != "application/json" {
		t.Fatalf("Expected Content-Type %q but got %q", "application/json", h)
	}

	var res response
	if err = json.Unmarshal([]byte(body), &res); err != nil {
		t.Fatalf("Error unmarshaling JSON body: %s", err)
	}

	exp := &response{
		Status: statusSuccess,
		Data:   "test",
	}
	if !reflect.DeepEqual(&res, exp) {
		t.Fatalf("Expected response \n%v\n but got \n%v\n", res, exp)
	}
}

func TestRespondError(t *testing.T) {
	s := httptest.NewServer(http.HandlerFunc(func(w http.ResponseWriter, r *http.Request) {
		respondError(w, &apiError{errorTimeout, errors.New("message")}, "test")
	}))
	defer s.Close()

	resp, err := http.Get(s.URL)
	if err != nil {
		t.Fatalf("Error on test request: %s", err)
	}
	body, err := ioutil.ReadAll(resp.Body)
	defer resp.Body.Close()
	if err != nil {
		t.Fatalf("Error reading response body: %s", err)
	}

	if want, have := http.StatusServiceUnavailable, resp.StatusCode; want != have {
		t.Fatalf("Return code %d expected in error response but got %d", want, have)
	}
	if h := resp.Header.Get("Content-Type"); h != "application/json" {
		t.Fatalf("Expected Content-Type %q but got %q", "application/json", h)
	}

	var res response
	if err = json.Unmarshal([]byte(body), &res); err != nil {
		t.Fatalf("Error unmarshaling JSON body: %s", err)
	}

	exp := &response{
		Status:    statusError,
		Data:      "test",
		ErrorType: errorTimeout,
		Error:     "message",
	}
	if !reflect.DeepEqual(&res, exp) {
		t.Fatalf("Expected response \n%v\n but got \n%v\n", res, exp)
	}
}

func TestParseTime(t *testing.T) {
	ts, err := time.Parse(time.RFC3339Nano, "2015-06-03T13:21:58.555Z")
	if err != nil {
		panic(err)
	}

	var tests = []struct {
		input  string
		fail   bool
		result time.Time
	}{
		{
			input: "",
			fail:  true,
		}, {
			input: "abc",
			fail:  true,
		}, {
			input: "30s",
			fail:  true,
		}, {
			input:  "123",
			result: time.Unix(123, 0),
		}, {
			input:  "123.123",
			result: time.Unix(123, 123000000),
		}, {
			input:  "123.123",
			result: time.Unix(123, 123000000),
		}, {
			input:  "2015-06-03T13:21:58.555Z",
			result: ts,
		}, {
			input:  "2015-06-03T14:21:58.555+01:00",
			result: ts,
		},
	}

	for _, test := range tests {
		ts, err := parseTime(test.input)
		if err != nil && !test.fail {
			t.Errorf("Unexpected error for %q: %s", test.input, err)
			continue
		}
		if err == nil && test.fail {
			t.Errorf("Expected error for %q but got none", test.input)
			continue
		}
		if !test.fail && !ts.Equal(test.result) {
			t.Errorf("Expected time %v for input %q but got %v", test.result, test.input, ts)
		}
	}
}

func TestParseDuration(t *testing.T) {
	var tests = []struct {
		input  string
		fail   bool
		result time.Duration
	}{
		{
			input: "",
			fail:  true,
		}, {
			input: "abc",
			fail:  true,
		}, {
			input: "2015-06-03T13:21:58.555Z",
			fail:  true,
		}, {
			input:  "123",
			result: 123 * time.Second,
		}, {
			input:  "123.333",
			result: 123*time.Second + 333*time.Millisecond,
		}, {
			input:  "15s",
			result: 15 * time.Second,
		}, {
			input:  "5m",
			result: 5 * time.Minute,
		},
	}

	for _, test := range tests {
		d, err := parseDuration(test.input)
		if err != nil && !test.fail {
			t.Errorf("Unexpected error for %q: %s", test.input, err)
			continue
		}
		if err == nil && test.fail {
			t.Errorf("Expected error for %q but got none", test.input)
			continue
		}
		if !test.fail && d != test.result {
			t.Errorf("Expected duration %v for input %q but got %v", test.result, test.input, d)
		}
	}
}

func TestOptionsMethod(t *testing.T) {
	r := route.New(nil)
	api := &API{}
	api.Register(r)

	s := httptest.NewServer(r)
	defer s.Close()

	req, err := http.NewRequest("OPTIONS", s.URL+"/any_path", nil)
	if err != nil {
		t.Fatalf("Error creating OPTIONS request: %s", err)
	}
	client := &http.Client{}
	resp, err := client.Do(req)
	if err != nil {
		t.Fatalf("Error executing OPTIONS request: %s", err)
	}

	if resp.StatusCode != http.StatusNoContent {
		t.Fatalf("Expected status %d, got %d", http.StatusNoContent, resp.StatusCode)
	}

	for h, v := range corsHeaders {
		if resp.Header.Get(h) != v {
			t.Fatalf("Expected %q for header %q, got %q", v, h, resp.Header.Get(h))
		}
	}
}<|MERGE_RESOLUTION|>--- conflicted
+++ resolved
@@ -65,17 +65,10 @@
 
 	now := time.Now()
 
-<<<<<<< HEAD
-	tr := targetRetrieverFunc(func() []retrieval.Target {
-		return []retrieval.Target{
-			*retrieval.NewTarget(
-				labels.FromMap(map[string]string{
-=======
 	tr := targetRetrieverFunc(func() []*retrieval.Target {
 		return []*retrieval.Target{
 			retrieval.NewTarget(
-				model.LabelSet{
->>>>>>> 5e985f24
+				labels.FromMap(map[string]string{
 					model.SchemeLabel:      "http",
 					model.AddressLabel:     "example.com:8080",
 					model.MetricsPathLabel: "/metrics",
@@ -91,18 +84,11 @@
 	})
 
 	api := &API{
-<<<<<<< HEAD
-		Storage:         suite.Storage(),
-		QueryEngine:     suite.QueryEngine(),
-		targetRetriever: tr,
-		now:             func() time.Time { return now },
-=======
 		Storage:               suite.Storage(),
 		QueryEngine:           suite.QueryEngine(),
 		targetRetriever:       tr,
 		alertmanagerRetriever: ar,
-		now: func() model.Time { return now },
->>>>>>> 5e985f24
+		now: func() time.Time { return now },
 	}
 
 	start := time.Unix(0, 0)
@@ -404,7 +390,6 @@
 		},
 		// The following tests delete time series from the test storage. They
 		// must remain at the end and are fixed in their order.
-<<<<<<< HEAD
 		// {
 		// 	endpoint: api.dropSeries,
 		// 	query: url.Values{
@@ -444,58 +429,6 @@
 		// 		},
 		// 	},
 		// },
-=======
-		{
-			endpoint: api.dropSeries,
-			query: url.Values{
-				"match[]": []string{`test_metric1{foo=~".+o"}`},
-			},
-			response: struct {
-				NumDeleted int `json:"numDeleted"`
-			}{1},
-		},
-		{
-			endpoint: api.series,
-			query: url.Values{
-				"match[]": []string{`test_metric1`},
-			},
-			response: []model.Metric{
-				{
-					"__name__": "test_metric1",
-					"foo":      "bar",
-				},
-			},
-		}, {
-			endpoint: api.dropSeries,
-			query: url.Values{
-				"match[]": []string{`{__name__=~".+"}`},
-			},
-			response: struct {
-				NumDeleted int `json:"numDeleted"`
-			}{2},
-		}, {
-			endpoint: api.targets,
-			response: &TargetDiscovery{
-				ActiveTargets: []*Target{
-					&Target{
-						DiscoveredLabels: model.LabelSet{},
-						Labels:           model.LabelSet{},
-						ScrapeURL:        "http://example.com:8080/metrics",
-						Health:           "unknown",
-					},
-				},
-			},
-		}, {
-			endpoint: api.alertmanagers,
-			response: &AlertmanagerDiscovery{
-				ActiveAlertmanagers: []*AlertmanagerTarget{
-					&AlertmanagerTarget{
-						URL: "http://alertmanager.example.com:8080/api/v1/alerts",
-					},
-				},
-			},
-		},
->>>>>>> 5e985f24
 	}
 
 	for _, test := range tests {
