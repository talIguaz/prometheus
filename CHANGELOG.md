<<<<<<< HEAD
## 2.11.2 / 2019-08-14

* [BUGFIX/SECURITY] Fix a Stored DOM XSS vulnerability with query history. #5888
=======
## 2.12.0 / 2019-08-17

* [FEATURE] Track currently active PromQL queries in a log file. #5794
* [FEATURE] Enable and provide binaries for `mips64` / `mips64le` architectures. #5792
* [ENHANCEMENT] Improve responsiveness of targets web UI and API endpoint. #5740
* [ENHANCEMENT] Improve remote write desired shards calculation. #5763
* [ENHANCEMENT] Flush TSDB pages more precisely. tsdb#660
* [ENHANCEMENT] Add `prometheus_tsdb_retention_limit_bytes` metric. tsdb#667
* [ENHANCEMENT] Add logging during TSDB WAL replay on startup. tsdb#662
* [ENHANCEMENT] Improve TSDB memory usage. tsdb#653, tsdb#643, tsdb#654, tsdb#642, tsdb#627
* [BUGFIX] Check for duplicate label names in remote read. #5829
* [BUGFIX] Mark deleted rules' series as stale on next evaluation. #5759
* [BUGFIX] Fix JavaScript error when showing warning about out-of-sync server time. #5833
* [BUGFIX] Fix `promtool test rules` panic when providing empty `exp_labels`. #5774
* [BUGFIX] Only check last directory when discovering checkpoint number. #5756
* [BUGFIX] Fix error propagation in WAL watcher helper functions. #5741
* [BUGFIX] Correctly handle empty labels from alert templates. #5845
>>>>>>> 43acd0e2

## 2.11.1 / 2019-07-10

* [BUGFIX] Fix potential panic when prometheus is watching multiple zookeeper paths. #5749

## 2.11.0 / 2019-07-09

* [CHANGE] Remove `max_retries` from queue_config (it has been unused since rewriting remote-write to utilize the write-ahead-log). #5649
* [CHANGE] The meta file `BlockStats` no longer holds size information. This is now dynamically calculated and kept in memory. It also includes the meta file size which was not included before. tsdb#637
* [CHANGE] Renamed metric from `prometheus_tsdb_wal_reader_corruption_errors` to `prometheus_tsdb_wal_reader_corruption_errors_total`. tsdb#622
* [FEATURE] Add option to use Alertmanager API v2. #5482
* [FEATURE] Added `humanizePercentage` function for templates. #5670
* [FEATURE] Include InitContainers in Kubernetes Service Discovery. #5598
* [FEATURE] Provide option to compress WAL records using Snappy. [#609](https://github.com/prometheus/tsdb/pull/609)
* [ENHANCEMENT] Create new clean segment when starting the WAL. tsdb#608
* [ENHANCEMENT] Reduce allocations in PromQL aggregations. #5641
* [ENHANCEMENT] Add storage warnings to LabelValues and LabelNames API results. #5673
* [ENHANCEMENT] Add `prometheus_http_requests_total` metric. #5640
* [ENHANCEMENT] Enable openbsd/arm build. #5696
* [ENHANCEMENT] Remote-write allocation improvements. #5614
* [ENHANCEMENT] Query performance improvement: Efficient iteration and search in HashForLabels and HashWithoutLabels. #5707
* [ENHANCEMENT] Allow injection of arbitrary headers in promtool. #4389
* [ENHANCEMENT] Allow passing `external_labels` in alert unit tests groups. #5608
* [ENHANCEMENT] Allows globs for rules when unit testing. #5595
* [ENHANCEMENT] Improved postings intersection matching. tsdb#616
* [ENHANCEMENT] Reduced disk usage for WAL for small setups. tsdb#605
* [ENHANCEMENT] Optimize queries using regexp for set lookups. tsdb#602
* [BUGFIX] resolve race condition in maxGauge. #5647
* [BUGFIX] Fix ZooKeeper connection leak. #5675
* [BUGFIX] Improved atomicity of .tmp block replacement during compaction for usual case. tsdb#636
* [BUGFIX] Fix "unknown series references" after clean shutdown. tsdb#623
* [BUGFIX] Re-calculate block size when calling `block.Delete`. tsdb#637
* [BUGFIX] Fix unsafe snapshots with head block. tsdb#641
* [BUGFIX] `prometheus_tsdb_compactions_failed_total` is now incremented on any compaction failure. tsdb#613

## 2.10.0 / 2019-05-25

* [CHANGE/BUGFIX] API: Encode alert values as string to correctly represent Inf/NaN. #5582
* [FEATURE] Template expansion: Make external labels available as `$externalLabels` in alert and console template expansion. #5463
* [FEATURE] TSDB: Add `prometheus_tsdb_wal_segment_current` metric for the WAL segment index that TSDB is currently writing to. tsdb#601
* [FEATURE] Scrape: Add `scrape_series_added` per-scrape metric. #5546
* [ENHANCEMENT] Discovery/kubernetes: Add labels `__meta_kubernetes_endpoint_node_name` and `__meta_kubernetes_endpoint_hostname`. #5571
* [ENHANCEMENT] Discovery/azure: Add label `__meta_azure_machine_public_ip`. #5475
* [ENHANCEMENT] TSDB: Simplify mergedPostings.Seek, resulting in better performance if there are many posting lists. tsdb#595
* [ENHANCEMENT] Log filesystem type on startup. #5558
* [ENHANCEMENT] Cmd/promtool: Use POST requests for Query and QueryRange. client_golang#557
* [ENHANCEMENT] Web: Sort alerts by group name. #5448
* [ENHANCEMENT] Console templates: Add convenience variables `$rawParams`, `$params`, `$path`. #5463
* [BUGFIX] TSDB: Don't panic when running out of disk space and recover nicely from the condition. tsdb#582
* [BUGFIX] TSDB: Correctly handle empty labels. tsdb#594
* [BUGFIX] TSDB: Don't crash on an unknown tombstone reference. tsdb#604
* [BUGFIX] Storage/remote: Remove queue-manager specific metrics if queue no longer exists. #5445 #5485 #5555
* [BUGFIX] PromQL: Correctly display `{__name__="a"}`. #5552
* [BUGFIX] Discovery/kubernetes: Use `service` rather than `ingress` as the name for the service workqueue. #5520
* [BUGFIX] Discovery/azure: Don't panic on a VM with a public IP. #5587
* [BUGFIX] Discovery/triton: Always read HTTP body to completion. #5596
* [BUGFIX] Web: Fixed Content-Type for js and css instead of using `/etc/mime.types`. #5551

## 2.9.2 / 2019-04-24

* [BUGFIX] Make sure subquery range is taken into account for selection #5467
* [BUGFIX] Exhaust every request body before closing it #5166
* [BUGFIX] Cmd/promtool: return errors from rule evaluations #5483
* [BUGFIX] Remote Storage: string interner should not panic in release #5487
* [BUGFIX] Fix memory allocation regression in mergedPostings.Seek tsdb#586

## 2.9.1 / 2019-04-16

* [BUGFIX] Discovery/kubernetes: fix missing label sanitization #5462
* [BUGFIX] Remote_write: Prevent reshard concurrent with calling stop #5460

## 2.9.0 / 2019-04-15

This releases uses Go 1.12, which includes a change in how memory is released
to Linux. This will cause RSS to be reported as higher, however this is harmless
and the memory is available to the kernel when it needs it.

* [CHANGE/ENHANCEMENT] Update Consul to support catalog.ServiceMultipleTags. #5151
* [FEATURE] Add honor_timestamps scrape option. #5304
* [ENHANCEMENT] Discovery/kubernetes: add present labels for labels/annotations. #5443
* [ENHANCEMENT] OpenStack SD: Add ProjectID and UserID meta labels. #5431
* [ENHANCEMENT] Add GODEBUG and retention to the runtime page. #5324 #5322
* [ENHANCEMENT] Add support for POSTing to /series endpoint. #5422
* [ENHANCEMENT] Support PUT methods for Lifecycle and Admin APIs. #5376
* [ENHANCEMENT] Scrape: Add global jitter for HA server. #5181
* [ENHANCEMENT] Check for cancellation on every step of a range evaluation. #5131
* [ENHANCEMENT] String interning for labels & values in the remote_write path. #5316
* [ENHANCEMENT] Don't lose the scrape cache on a failed scrape. #5414
* [ENHANCEMENT] Reload cert files from disk automatically. common#173
* [ENHANCEMENT] Use fixed length millisecond timestamp format for logs. common#172
* [ENHANCEMENT] Performance improvements for postings. tsdb#509 tsdb#572
* [BUGFIX] Remote Write: fix checkpoint reading. #5429
* [BUGFIX] Check if label value is valid when unmarshaling external labels from YAML. #5316
* [BUGFIX] Promparse: sort all labels when parsing. #5372
* [BUGFIX] Reload rules: copy state on both name and labels. #5368
* [BUGFIX] Exponentation operator to drop metric name in result of operation. #5329
* [BUGFIX] Config: resolve more file paths. #5284
* [BUGFIX] Promtool: resolve relative paths in alert test files. #5336
* [BUGFIX] Set TLSHandshakeTimeout in HTTP transport. common#179
* [BUGFIX] Use fsync to be more resilient to machine crashes. tsdb#573 tsdb#578
* [BUGFIX] Keep series that are still in WAL in checkpoints. tsdb#577
* [BUGFIX] Fix output sample values for scalar-to-vector comparison operations. #5454

## 2.8.1 / 2019-03-28

* [BUGFIX] Display the job labels in `/targets` which was removed accidentally. #5406

## 2.8.0 / 2019-03-12

This release uses Write-Ahead Logging (WAL) for the remote_write API. This currently causes a slight increase in memory usage, which will be addressed in future releases.

* [CHANGE] Default time retention is used only when no size based retention is specified. These are flags where time retention is specified by the flag `--storage.tsdb.retention` and size retention by `--storage.tsdb.retention.size`. #5216
* [CHANGE] `prometheus_tsdb_storage_blocks_bytes_total` is now `prometheus_tsdb_storage_blocks_bytes`. prometheus/tsdb#506
* [FEATURE] [EXPERIMENTAL] Time overlapping blocks are now allowed; vertical compaction and vertical query merge. It is an optional feature which is controlled by the `--storage.tsdb.allow-overlapping-blocks` flag, disabled by default. prometheus/tsdb#370
* [ENHANCEMENT] Use the WAL for remote_write API. #4588
* [ENHANCEMENT] Query performance improvements. prometheus/tsdb#531
* [ENHANCEMENT] UI enhancements with upgrade to Bootstrap 4. #5226
* [ENHANCEMENT] Reduce time that Alertmanagers are in flux when reloaded. #5126
* [ENHANCEMENT] Limit number of metrics displayed on UI to 10000. #5139
* [ENHANCEMENT] (1) Remember All/Unhealthy choice on target-overview when reloading page. (2) Resize text-input area on Graph page on mouseclick. #5201
* [ENHANCEMENT] In `histogram_quantile` merge buckets with equivalent le values. #5158.
* [ENHANCEMENT] Show list of offending labels in the error message in many-to-many scenarios. #5189
* [ENHANCEMENT] Show `Storage Retention` criteria in effect on `/status` page. #5322
* [BUGFIX] Fix sorting of rule groups. #5260
* [BUGFIX] Fix support for password_file and bearer_token_file in Kubernetes SD. #5211
* [BUGFIX] Scrape: catch errors when creating HTTP clients #5182. Adds new metrics:
  * `prometheus_target_scrape_pools_total`
  * `prometheus_target_scrape_pools_failed_total`
  * `prometheus_target_scrape_pool_reloads_total`
  * `prometheus_target_scrape_pool_reloads_failed_total`
* [BUGFIX] Fix panic when aggregator param is not a literal. #5290

## 2.7.2 / 2019-03-02

* [BUGFIX] `prometheus_rule_group_last_evaluation_timestamp_seconds` is now a unix timestamp. #5186

## 2.7.1 / 2019-01-31

This release has a fix for a Stored DOM XSS vulnerability that can be triggered when using the query history functionality. Thanks to Dor Tumarkin from Checkmarx for reporting it.

* [BUGFIX/SECURITY] Fix a Stored DOM XSS vulnerability with query history. #5163
* [BUGFIX] `prometheus_rule_group_last_duration_seconds` now reports seconds instead of nanoseconds. #5153
* [BUGFIX] Make sure the targets are consistently sorted in the targets page. #5161

## 2.7.0 / 2019-01-28

We're rolling back the Dockerfile changes introduced in 2.6.0. If you made changes to your docker deployment in 2.6.0, you will need to roll them back. This release also adds experimental support for disk size based retention. To accommodate that we are deprecating the flag `storage.tsdb.retention` in favour of `storage.tsdb.retention.time`. We print a warning if the flag is in use, but it will function without breaking until Prometheus 3.0.

* [CHANGE] Rollback Dockerfile to version at 2.5.0. Rollback of the breaking change introduced in 2.6.0. #5122
* [FEATURE] Add subqueries to PromQL. #4831
* [FEATURE] [EXPERIMENTAL] Add support for disk size based retention. Note that we don't consider the WAL size which could be significant and the time based retention policy also applies. #5109 prometheus/tsdb#343
* [FEATURE] Add CORS origin flag. #5011
* [ENHANCEMENT] Consul SD: Add tagged address to the discovery metadata. #5001
* [ENHANCEMENT] Kubernetes SD: Add service external IP and external name to the discovery metadata. #4940
* [ENHANCEMENT] Azure SD: Add support for Managed Identity authentication. #4590
* [ENHANCEMENT] Azure SD: Add tenant and subscription IDs to the discovery metadata. #4969
* [ENHANCEMENT] OpenStack SD: Add support for application credentials based authentication. #4968
* [ENHANCEMENT] Add metric for number of rule groups loaded. #5090
* [BUGFIX] Avoid duplicate tests for alert unit tests. #4964
* [BUGFIX] Don't depend on given order when comparing samples in alert unit testing. #5049
* [BUGFIX] Make sure the retention period doesn't overflow. #5112
* [BUGFIX] Make sure the blocks don't get very large. #5112
* [BUGFIX] Don't generate blocks with no samples. prometheus/tsdb#374
* [BUGFIX] Reintroduce metric for WAL corruptions. prometheus/tsdb#473

## 2.6.1 / 2019-01-15

* [BUGFIX] Azure SD: Fix discovery getting stuck sometimes. #5088
* [BUGFIX] Marathon SD: Use `Tasks.Ports` when `RequirePorts` is `false`. #5026
* [BUGFIX] Promtool: Fix "out-of-order sample" errors when testing rules. #5069

## 2.6.0 / 2018-12-17

* [CHANGE] Remove default flags from the container's entrypoint, run Prometheus from `/etc/prometheus` and symlink the storage directory to `/etc/prometheus/data`. #4976
* [CHANGE] Promtool: Remove the `update` command. #3839
* [FEATURE] Add JSON log format via the `--log.format` flag. #4876
* [FEATURE] API: Add /api/v1/labels endpoint to get all label names. #4835
* [FEATURE] Web: Allow setting the page's title via the `--web.ui-title` flag. #4841
* [ENHANCEMENT] Add `prometheus_tsdb_lowest_timestamp_seconds`, `prometheus_tsdb_head_min_time_seconds` and `prometheus_tsdb_head_max_time_seconds` metrics. #4888
* [ENHANCEMENT] Add `rule_group_last_evaluation_timestamp_seconds` metric. #4852
* [ENHANCEMENT] Add `prometheus_template_text_expansion_failures_total` and `prometheus_template_text_expansions_total` metrics. #4747
* [ENHANCEMENT] Set consistent User-Agent header in outgoing requests. #4891
* [ENHANCEMENT] Azure SD: Error out at load time when authentication parameters are missing. #4907
* [ENHANCEMENT] EC2 SD: Add the machine's private DNS name to the discovery metadata. #4693
* [ENHANCEMENT] EC2 SD: Add the operating system's platform to the discovery metadata. #4663
* [ENHANCEMENT] Kubernetes SD: Add the pod's phase to the discovery metadata. #4824
* [ENHANCEMENT] Kubernetes SD: Log Kubernetes messages. #4931
* [ENHANCEMENT] Promtool: Collect CPU and trace profiles. #4897
* [ENHANCEMENT] Promtool: Support writing output as JSON. #4848
* [ENHANCEMENT] Remote Read: Return available data if remote read fails partially. #4832
* [ENHANCEMENT] Remote Write: Improve queue performance. #4772
* [ENHANCEMENT] Remote Write: Add min_shards parameter to set the minimum number of shards. #4924
* [ENHANCEMENT] TSDB: Improve WAL reading. #4953
* [ENHANCEMENT] TSDB: Memory improvements. #4953
* [ENHANCEMENT] Web: Log stack traces on panic. #4221
* [ENHANCEMENT] Web UI: Add copy to clipboard button for configuration. #4410
* [ENHANCEMENT] Web UI: Support console queries at specific times. #4764
* [ENHANCEMENT] Web UI: group targets by job then instance. #4898 #4806
* [BUGFIX] Deduplicate handler labels for HTTP metrics. #4732
* [BUGFIX] Fix leaked queriers causing shutdowns to hang. #4922
* [BUGFIX] Fix configuration loading panics on nil pointer slice elements. #4942
* [BUGFIX] API: Correctly skip mismatching targets on /api/v1/targets/metadata. #4905
* [BUGFIX] API: Better rounding for incoming query timestamps. #4941
* [BUGFIX] Azure SD: Fix panic. #4867
* [BUGFIX] Console templates: Fix hover when the metric has a null value. #4906
* [BUGFIX] Discovery: Remove all targets when the scrape configuration gets empty. #4819
* [BUGFIX] Marathon SD: Fix leaked connections. #4915
* [BUGFIX] Marathon SD: Use 'hostPort' member of portMapping to construct target endpoints. #4887
* [BUGFIX] PromQL: Fix a goroutine leak in the lexer/parser. #4858
* [BUGFIX] Scrape: Pass through content-type for non-compressed output. #4912
* [BUGFIX] Scrape: Fix deadlock in the scrape's manager. #4894
* [BUGFIX] Scrape: Scrape targets at fixed intervals even after Prometheus restarts. #4926
* [BUGFIX] TSDB: Support restored snapshots including the head properly. #4953
* [BUGFIX] TSDB: Repair WAL when the last record in a segment is torn. #4953
* [BUGFIX] TSDB: Fix unclosed file readers on Windows systems. #4997
* [BUGFIX] Web: Avoid proxy to connect to the local gRPC server. #4572

## 2.5.0 / 2018-11-06

* [CHANGE] Group targets by scrape config instead of job name. #4806 #4526
* [CHANGE] Marathon SD: Various changes to adapt to Marathon 1.5+. #4499
* [CHANGE] Discovery: Split `prometheus_sd_discovered_targets` metric by scrape and notify (Alertmanager SD) as well as by section in the respective configuration. #4753
* [FEATURE] Add OpenMetrics support for scraping (EXPERIMENTAL). #4700
* [FEATURE] Add unit testing for rules. #4350
* [FEATURE] Make maximum number of samples per query configurable via `--query.max-samples` flag. #4513
* [FEATURE] Make maximum number of concurrent remote reads configurable via `--storage.remote.read-concurrent-limit` flag. #4656
* [ENHANCEMENT] Support s390x platform for Linux. #4605
* [ENHANCEMENT] API: Add `prometheus_api_remote_read_queries` metric tracking currently executed or waiting remote read API requests. #4699
* [ENHANCEMENT] Remote Read: Add `prometheus_remote_storage_remote_read_queries` metric tracking currently in-flight remote read queries. #4677
* [ENHANCEMENT] Remote Read: Reduced memory usage. #4655
* [ENHANCEMENT] Discovery: Add `prometheus_sd_discovered_targets`, `prometheus_sd_received_updates_total`, `prometheus_sd_updates_delayed_total`, and `prometheus_sd_updates_total` metrics for discovery subsystem. #4667
* [ENHANCEMENT] Discovery: Improve performance of previously slow updates of changes of targets. #4526
* [ENHANCEMENT] Kubernetes SD: Add extended metrics. #4458
* [ENHANCEMENT] OpenStack SD: Support discovering instances from all projects. #4682
* [ENHANCEMENT] OpenStack SD: Discover all interfaces. #4649
* [ENHANCEMENT] OpenStack SD: Support `tls_config` for the used HTTP client. #4654
* [ENHANCEMENT] Triton SD: Add ability to filter triton_sd targets by pre-defined groups. #4701
* [ENHANCEMENT] Web UI: Avoid browser spell-checking in expression field. #4728
* [ENHANCEMENT] Web UI: Add scrape duration and last evaluation time in targets and rules pages. #4722
* [ENHANCEMENT] Web UI: Improve rule view by wrapping lines. #4702
* [ENHANCEMENT] Rules: Error out at load time for invalid templates, rather than at evaluation time. #4537
* [ENHANCEMENT] TSDB: Add metrics for WAL operations. #4692
* [BUGFIX] Change max/min over_time to handle NaNs properly. #4386
* [BUGFIX] Check label name for `count_values` PromQL function. #4585
* [BUGFIX] Ensure that vectors and matrices do not contain identical label-sets. #4589

## 2.4.3 / 2018-10-04

* [BUGFIX] Fix panic when using custom EC2 API for SD #4672
* [BUGFIX] Fix panic when Zookeeper SD cannot connect to servers #4669
* [BUGFIX] Make the skip_head an optional parameter for snapshot API #4674

## 2.4.2 / 2018-09-21

 The last release didn't have bugfix included due to a vendoring error.

 * [BUGFIX] Handle WAL corruptions properly prometheus/tsdb#389
 * [BUGFIX] Handle WAL migrations correctly on Windows prometheus/tsdb#392

## 2.4.1 / 2018-09-19

* [ENHANCEMENT] New TSDB metrics prometheus/tsdb#375 prometheus/tsdb#363
* [BUGFIX] Render UI correctly for Windows #4616

## 2.4.0 / 2018-09-11

This release includes multiple bugfixes and features. Further, the WAL implementation has been re-written so the storage is not forward compatible. Prometheus 2.3 storage will work on 2.4 but not vice-versa.

* [CHANGE] Reduce remote write default retries #4279
* [CHANGE] Remove /heap endpoint #4460
* [FEATURE] Persist alert 'for' state across restarts #4061
* [FEATURE] Add API providing per target metric metadata #4183
* [FEATURE] Add API providing recording and alerting rules #4318 #4501
* [ENHANCEMENT] Brand new WAL implementation for TSDB. Forwards incompatible with previous WAL.
* [ENHANCEMENT] Show rule evaluation errors in UI #4457
* [ENHANCEMENT] Throttle resends of alerts to Alertmanager #4538
* [ENHANCEMENT] Send EndsAt along with the alert to Alertmanager #4550
* [ENHANCEMENT] Limit the samples returned by remote read endpoint #4532
* [ENHANCEMENT] Limit the data read in through remote read #4239
* [ENHANCEMENT] Coalesce identical SD configurations #3912
* [ENHANCEMENT] `promtool`: Add new commands for debugging and querying #4247 #4308 #4346 #4454
* [ENHANCEMENT] Update console examples for node_exporter v0.16.0 #4208
* [ENHANCEMENT] Optimize PromQL aggregations #4248
* [ENHANCEMENT] Remote read: Add Offset to hints #4226
* [ENHANCEMENT] `consul_sd`: Add support for ServiceMeta field #4280
* [ENHANCEMENT] `ec2_sd`: Maintain order of subnet_id label #4405
* [ENHANCEMENT] `ec2_sd`: Add support for custom endpoint to support EC2 compliant APIs #4333
* [ENHANCEMENT] `ec2_sd`: Add instance_owner label #4514
* [ENHANCEMENT] `azure_sd`: Add support for VMSS discovery and multiple environments #4202 #4569
* [ENHANCEMENT] `gce_sd`: Add instance_id label #4488
* [ENHANCEMENT] Forbid rule-abiding robots from indexing #4266
* [ENHANCEMENT] Log virtual memory limits on startup #4418
* [BUGFIX] Wait for service discovery to stop before exiting #4508
* [BUGFIX] Render SD configs properly #4338
* [BUGFIX] Only add LookbackDelta to vector selectors #4399
* [BUGFIX] `ec2_sd`: Handle panic-ing nil pointer #4469
* [BUGFIX] `consul_sd`: Stop leaking connections #4443
* [BUGFIX] Use templated labels also to identify alerts #4500
* [BUGFIX] Reduce floating point errors in stddev and related functions #4533
* [BUGFIX] Log errors while encoding responses #4359

## 2.3.2 / 2018-07-12

* [BUGFIX] Fix various tsdb bugs #4369
* [BUGFIX] Reorder startup and shutdown to prevent panics. #4321
* [BUGFIX] Exit with non-zero code on error #4296
* [BUGFIX] discovery/kubernetes/ingress: fix scheme discovery #4329
* [BUGFIX] Fix race in zookeeper sd #4355
* [BUGFIX] Better timeout handling in promql #4291 #4300
* [BUGFIX] Propagate errors when selecting series from the tsdb #4136

## 2.3.1 / 2018-06-19

* [BUGFIX] Avoid infinite loop on duplicate NaN values. #4275
* [BUGFIX] Fix nil pointer deference when using various API endpoints #4282
* [BUGFIX] config: set target group source index during unmarshaling #4245
* [BUGFIX] discovery/file: fix logging #4178
* [BUGFIX] kubernetes_sd: fix namespace filtering #4285
* [BUGFIX] web: restore old path prefix behavior #4273
* [BUGFIX] web: remove security headers added in 2.3.0 #4259

## 2.3.0 / 2018-06-05

* [CHANGE] `marathon_sd`: use `auth_token` and `auth_token_file` for token-based authentication instead of `bearer_token` and `bearer_token_file` respectively.
* [CHANGE] Metric names for HTTP server metrics changed
* [FEATURE] Add query commands to promtool
* [FEATURE] Add security headers to HTTP server responses
* [FEATURE] Pass query hints via remote read API
* [FEATURE] Basic auth passwords can now be configured via file across all configuration
* [ENHANCEMENT] Optimize PromQL and API serialization for memory usage and allocations
* [ENHANCEMENT] Limit number of dropped targets in web UI
* [ENHANCEMENT] Consul and EC2 service discovery allow using server-side filtering for performance improvement
* [ENHANCEMENT] Add advanced filtering configuration to EC2 service discovery
* [ENHANCEMENT] `marathon_sd`: adds support for basic and bearer authentication, plus all other common HTTP client options (TLS config, proxy URL, etc.)
* [ENHANCEMENT] Provide machine type metadata and labels in GCE service discovery
* [ENHANCEMENT] Add pod controller kind and name to Kubernetes service discovery data
* [ENHANCEMENT] Move TSDB to flock-based log file that works with Docker containers
* [BUGFIX] Properly propagate storage errors in PromQL
* [BUGFIX] Fix path prefix for web pages
* [BUGFIX] Fix goroutine leak in Consul service discovery
* [BUGFIX] Fix races in scrape manager
* [BUGFIX] Fix OOM for very large k in PromQL topk() queries
* [BUGFIX] Make remote write more resilient to unavailable receivers
* [BUGFIX] Make remote write shutdown cleanly
* [BUGFIX] Don't leak files on errors in TSDB's tombstone cleanup
* [BUGFIX] Unary minus expressions now removes the metric name from results
* [BUGFIX] Fix bug that lead to wrong amount of samples considered for time range expressions

## 2.2.1 / 2018-03-13

* [BUGFIX] Fix data loss in TSDB on compaction
* [BUGFIX] Correctly stop timer in remote-write path
* [BUGFIX] Fix deadlock triggered by loading targets page
* [BUGFIX] Fix incorrect buffering of samples on range selection queries
* [BUGFIX] Handle large index files on windows properly

## 2.2.0 / 2018-03-08

* [CHANGE] Rename file SD mtime metric.
* [CHANGE] Send target update on empty pod IP in Kubernetes SD.
* [FEATURE] Add API endpoint for flags.
* [FEATURE] Add API endpoint for dropped targets.
* [FEATURE] Display annotations on alerts page.
* [FEATURE] Add option to skip head data when taking snapshots.
* [ENHANCEMENT] Federation performance improvement.
* [ENHANCEMENT] Read bearer token file on every scrape.
* [ENHANCEMENT] Improve typeahead on `/graph` page.
* [ENHANCEMENT] Change rule file formatting.
* [ENHANCEMENT] Set consul server default to `localhost:8500`.
* [ENHANCEMENT] Add dropped Alertmanagers to API info endpoint.
* [ENHANCEMENT] Add OS type meta label to Azure SD.
* [ENHANCEMENT] Validate required fields in SD configuration.
* [BUGFIX] Prevent stack overflow on deep recursion in TSDB.
* [BUGFIX] Correctly read offsets in index files that are greater than 4GB.
* [BUGFIX] Fix scraping behavior for empty labels.
* [BUGFIX] Drop metric name for bool modifier.
* [BUGFIX] Fix races in discovery.
* [BUGFIX] Fix Kubernetes endpoints SD for empty subsets.
* [BUGFIX] Throttle updates from SD providers, which caused increased CPU usage and allocations.
* [BUGFIX] Fix TSDB block reload issue.
* [BUGFIX] Fix PromQL printing of empty `without()`.
* [BUGFIX] Don't reset FiredAt for inactive alerts.
* [BUGFIX] Fix erroneous file version changes and repair existing data.

## 2.1.0 / 2018-01-19

* [FEATURE] New Service Discovery UI showing labels before and after relabelling.
* [FEATURE] New Admin APIs added to v1 to delete, snapshot and remove tombstones.
* [ENHANCEMENT] The graph UI autcomplete now includes your previous queries.
* [ENHANCEMENT] Federation is now much faster for large numbers of series.
* [ENHANCEMENT] Added new metrics to measure rule timings.
* [ENHANCEMENT] Rule evaluation times added to the rules UI.
* [ENHANCEMENT] Added metrics to measure modified time of file SD files.
* [ENHANCEMENT] Kubernetes SD now includes POD UID in discovery metadata.
* [ENHANCEMENT] The Query APIs now return optional stats on query execution times.
* [ENHANCEMENT] The index now no longer has the 4GiB size limit and is also smaller.
* [BUGFIX] Remote read `read_recent` option is now false by default.
* [BUGFIX] Pass the right configuration to each Alertmanager (AM) when using multiple AM configs.
* [BUGFIX] Fix not-matchers not selecting series with labels unset.
* [BUGFIX] tsdb: Fix occasional panic in head block.
* [BUGFIX] tsdb: Close files before deletion to fix retention issues on Windows and NFS.
* [BUGFIX] tsdb: Cleanup and do not retry failing compactions.
* [BUGFIX] tsdb: Close WAL while shutting down.


## 2.0.0 / 2017-11-08

This release includes a completely rewritten storage, huge performance
improvements, but also many backwards incompatible changes. For more
information, read the announcement blog post and migration guide.

https://prometheus.io/blog/2017/11/08/announcing-prometheus-2-0/
https://prometheus.io/docs/prometheus/2.0/migration/

* [CHANGE] Completely rewritten storage layer, with WAL. This is not backwards compatible with 1.x storage, and many flags have changed/disappeared.
* [CHANGE] New staleness behavior. Series now marked stale after target scrapes no longer return them, and soon after targets disappear from service discovery.
* [CHANGE] Rules files use YAML syntax now. Conversion tool added to promtool.
* [CHANGE] Removed `count_scalar`, `drop_common_labels` functions and `keep_common` modifier from PromQL.
* [CHANGE] Rewritten exposition format parser with much higher performance. The Protobuf exposition format is no longer supported.
* [CHANGE] Example console templates updated for new storage and metrics names. Examples other than node exporter and Prometheus removed.
* [CHANGE] Admin and lifecycle APIs now disabled by default, can be re-enabled via flags
* [CHANGE] Flags switched to using Kingpin, all flags are now --flagname rather than -flagname.
* [FEATURE/CHANGE] Remote read can be configured to not read data which is available locally. This is enabled by default.
* [FEATURE] Rules can be grouped now. Rules within a rule group are executed sequentially.
* [FEATURE] Added experimental GRPC apis
* [FEATURE] Add timestamp() function to PromQL.
* [ENHANCEMENT] Remove remote read from the query path if no remote storage is configured.
* [ENHANCEMENT] Bump Consul HTTP client timeout to not match the Consul SD watch timeout.
* [ENHANCEMENT] Go-conntrack added to provide HTTP connection metrics.
* [BUGFIX] Fix connection leak in Consul SD.

## 1.8.2 / 2017-11-04

* [BUGFIX] EC2 service discovery: Do not crash if tags are empty.

## 1.8.1 / 2017-10-19

* [BUGFIX] Correctly handle external labels on remote read endpoint

## 1.8.0 / 2017-10-06

* [CHANGE] Rule links link to the _Console_ tab rather than the _Graph_ tab to
  not trigger expensive range queries by default.
* [FEATURE] Ability to act as a remote read endpoint for other Prometheus
  servers.
* [FEATURE] K8s SD: Support discovery of ingresses.
* [FEATURE] Consul SD: Support for node metadata.
* [FEATURE] Openstack SD: Support discovery of hypervisors.
* [FEATURE] Expose current Prometheus config via `/status/config`.
* [FEATURE] Allow to collapse jobs on `/targets` page.
* [FEATURE] Add `/-/healthy` and `/-/ready` endpoints.
* [FEATURE] Add color scheme support to console templates.
* [ENHANCEMENT] Remote storage connections use HTTP keep-alive.
* [ENHANCEMENT] Improved logging about remote storage.
* [ENHANCEMENT] Relaxed URL validation.
* [ENHANCEMENT] Openstack SD: Handle instances without IP.
* [ENHANCEMENT] Make remote storage queue manager configurable.
* [ENHANCEMENT] Validate metrics returned from remote read.
* [ENHANCEMENT] EC2 SD: Set a default region.
* [ENHANCEMENT] Changed help link to `https://prometheus.io/docs`.
* [BUGFIX] Fix floating-point precision issue in `deriv` function.
* [BUGFIX] Fix pprof endpoints when -web.route-prefix or -web.external-url is
  used.
* [BUGFIX] Fix handling of `null` target groups in file-based SD.
* [BUGFIX] Set the sample timestamp in date-related PromQL functions.
* [BUGFIX] Apply path prefix to redirect from deprecated graph URL.
* [BUGFIX] Fixed tests on MS Windows.
* [BUGFIX] Check for invalid UTF-8 in label values after relabeling.

## 1.7.2 / 2017-09-26

* [BUGFIX] Correctly remove all targets from DNS service discovery if the
  corresponding DNS query succeeds and returns an empty result.
* [BUGFIX] Correctly parse resolution input in expression browser.
* [BUGFIX] Consistently use UTC in the date picker of the expression browser.
* [BUGFIX] Correctly handle multiple ports in Marathon service discovery.
* [BUGFIX] Fix HTML escaping so that HTML templates compile with Go1.9.
* [BUGFIX] Prevent number of remote write shards from going negative.
* [BUGFIX] In the graphs created by the expression browser, render very large
  and small numbers in a readable way.
* [BUGFIX] Fix a rarely occurring iterator issue in varbit encoded chunks.

## 1.7.1 / 2017-06-12

* [BUGFIX] Fix double prefix redirect.

## 1.7.0 / 2017-06-06

* [CHANGE] Compress remote storage requests and responses with unframed/raw snappy.
* [CHANGE] Properly ellide secrets in config.
* [FEATURE] Add OpenStack service discovery.
* [FEATURE] Add ability to limit Kubernetes service discovery to certain namespaces.
* [FEATURE] Add metric for discovered number of Alertmanagers.
* [ENHANCEMENT] Print system information (uname) on start up.
* [ENHANCEMENT] Show gaps in graphs on expression browser.
* [ENHANCEMENT] Promtool linter checks counter naming and more reserved labels.
* [BUGFIX] Fix broken Mesos discovery.
* [BUGFIX] Fix redirect when external URL is set.
* [BUGFIX] Fix mutation of active alert elements by notifier.
* [BUGFIX] Fix HTTP error handling for remote write.
* [BUGFIX] Fix builds for Solaris/Illumos.
* [BUGFIX] Fix overflow checking in global config.
* [BUGFIX] Fix log level reporting issue.
* [BUGFIX] Fix ZooKeeper serverset discovery can become out-of-sync.

## 1.6.3 / 2017-05-18

* [BUGFIX] Fix disappearing Alertmanger targets in Alertmanager discovery.
* [BUGFIX] Fix panic with remote_write on ARMv7.
* [BUGFIX] Fix stacked graphs to adapt min/max values.

## 1.6.2 / 2017-05-11

* [BUGFIX] Fix potential memory leak in Kubernetes service discovery

## 1.6.1 / 2017-04-19

* [BUGFIX] Don't panic if storage has no FPs even after initial wait

## 1.6.0 / 2017-04-14

* [CHANGE] Replaced the remote write implementations for various backends by a
  generic write interface with example adapter implementation for various
  backends. Note that both the previous and the current remote write
  implementations are **experimental**.
* [FEATURE] New flag `-storage.local.target-heap-size` to tell Prometheus about
  the desired heap size. This deprecates the flags
  `-storage.local.memory-chunks` and `-storage.local.max-chunks-to-persist`,
  which are kept for backward compatibility.
* [FEATURE] Add `check-metrics` to `promtool` to lint metric names.
* [FEATURE] Add Joyent Triton discovery.
* [FEATURE] `X-Prometheus-Scrape-Timeout-Seconds` header in HTTP scrape
  requests.
* [FEATURE] Remote read interface, including example for InfluxDB. **Experimental.**
* [FEATURE] Enable Consul SD to connect via TLS.
* [FEATURE] Marathon SD supports multiple ports.
* [FEATURE] Marathon SD supports bearer token for authentication.
* [FEATURE] Custom timeout for queries.
* [FEATURE] Expose `buildQueryUrl` in `graph.js`.
* [FEATURE] Add `rickshawGraph` property to the graph object in console
  templates.
* [FEATURE] New metrics exported by Prometheus itself:
  * Summary `prometheus_engine_query_duration_seconds`
  * Counter `prometheus_evaluator_iterations_missed_total`
  * Counter `prometheus_evaluator_iterations_total`
  * Gauge `prometheus_local_storage_open_head_chunks`
  * Gauge `prometheus_local_storage_target_heap_size`
* [ENHANCEMENT] Reduce shut-down time by interrupting an ongoing checkpoint
  before starting the final checkpoint.
* [ENHANCEMENT] Auto-tweak times between checkpoints to limit time spent in
  checkpointing to 50%.
* [ENHANCEMENT] Improved crash recovery deals better with certain index
  corruptions.
* [ENHANCEMENT] Graphing deals better with constant time series.
* [ENHANCEMENT] Retry remote writes on recoverable errors.
* [ENHANCEMENT] Evict unused chunk descriptors during crash recovery to limit
  memory usage.
* [ENHANCEMENT] Smoother disk usage during series maintenance.
* [ENHANCEMENT] Targets on targets page sorted by instance within a job.
* [ENHANCEMENT] Sort labels in federation.
* [ENHANCEMENT] Set `GOGC=40` by default, which results in much better memory
  utilization at the price of slightly higher CPU usage. If `GOGC` is set by
  the user, it is still honored as usual.
* [ENHANCEMENT] Close head chunks after being idle for the duration of the
  configured staleness delta. This helps to persist and evict head chunk of
  stale series more quickly.
* [ENHANCEMENT] Stricter checking of relabel config.
* [ENHANCEMENT] Cache busters for static web content.
* [ENHANCEMENT] Send Prometheus-specific user-agent header during scrapes.
* [ENHANCEMENT] Improved performance of series retention cut-off.
* [ENHANCEMENT] Mitigate impact of non-atomic sample ingestion on
  `histogram_quantile` by enforcing buckets to be monotonic.
* [ENHANCEMENT] Released binaries built with Go 1.8.1.
* [BUGFIX] Send `instance=""` with federation if `instance` not set.
* [BUGFIX] Update to new `client_golang` to get rid of unwanted quantile
  metrics in summaries.
* [BUGFIX] Introduce several additional guards against data corruption.
* [BUGFIX] Mark storage dirty and increment
  `prometheus_local_storage_persist_errors_total` on all relevant errors.
* [BUGFIX] Propagate storage errors as 500 in the HTTP API.
* [BUGFIX] Fix int64 overflow in timestamps in the HTTP API.
* [BUGFIX] Fix deadlock in Zookeeper SD.
* [BUGFIX] Fix fuzzy search problems in the web-UI auto-completion.

## 1.5.3 / 2017-05-11

* [BUGFIX] Fix potential memory leak in Kubernetes service discovery

## 1.5.2 / 2017-02-10

* [BUGFIX] Fix series corruption in a special case of series maintenance where
  the minimum series-file-shrink-ratio kicks in.
* [BUGFIX] Fix two panic conditions both related to processing a series
  scheduled to be quarantined.
* [ENHANCEMENT] Binaries built with Go1.7.5.

## 1.5.1 / 2017-02-07

* [BUGFIX] Don't lose fully persisted memory series during checkpointing.
* [BUGFIX] Fix intermittently failing relabeling.
* [BUGFIX] Make `-storage.local.series-file-shrink-ratio` work.
* [BUGFIX] Remove race condition from TestLoop.

## 1.5.0 / 2017-01-23

* [CHANGE] Use lexicographic order to sort alerts by name.
* [FEATURE] Add Joyent Triton discovery.
* [FEATURE] Add scrape targets and alertmanager targets API.
* [FEATURE] Add various persistence related metrics.
* [FEATURE] Add various query engine related metrics.
* [FEATURE] Add ability to limit scrape samples, and related metrics.
* [FEATURE] Add labeldrop and labelkeep relabelling actions.
* [FEATURE] Display current working directory on status-page.
* [ENHANCEMENT] Strictly use ServiceAccount for in cluster configuration on Kubernetes.
* [ENHANCEMENT] Various performance and memory-management improvements.
* [BUGFIX] Fix basic auth for alertmanagers configured via flag.
* [BUGFIX] Don't panic on decoding corrupt data.
* [BUGFIX] Ignore dotfiles in data directory.
* [BUGFIX] Abort on intermediate federation errors.

## 1.4.1 / 2016-11-28

* [BUGFIX] Fix Consul service discovery

## 1.4.0 / 2016-11-25

* [FEATURE] Allow configuring Alertmanagers via service discovery
* [FEATURE] Display used Alertmanagers on runtime page in the UI
* [FEATURE] Support profiles in AWS EC2 service discovery configuration
* [ENHANCEMENT] Remove duplicated logging of Kubernetes client errors
* [ENHANCEMENT] Add metrics about Kubernetes service discovery
* [BUGFIX] Update alert annotations on re-evaluation
* [BUGFIX] Fix export of group modifier in PromQL queries
* [BUGFIX] Remove potential deadlocks in several service discovery implementations
* [BUGFIX] Use proper float64 modulo in PromQL `%` binary operations
* [BUGFIX] Fix crash bug in Kubernetes service discovery

## 1.3.1 / 2016-11-04

This bug-fix release pulls in the fixes from the 1.2.3 release.

* [BUGFIX] Correctly handle empty Regex entry in relabel config.
* [BUGFIX] MOD (`%`) operator doesn't panic with small floating point numbers.
* [BUGFIX] Updated miekg/dns vendoring to pick up upstream bug fixes.
* [ENHANCEMENT] Improved DNS error reporting.

## 1.2.3 / 2016-11-04

Note that this release is chronologically after 1.3.0.

* [BUGFIX] Correctly handle end time before start time in range queries.
* [BUGFIX] Error on negative `-storage.staleness-delta`
* [BUGFIX] Correctly handle empty Regex entry in relabel config.
* [BUGFIX] MOD (`%`) operator doesn't panic with small floating point numbers.
* [BUGFIX] Updated miekg/dns vendoring to pick up upstream bug fixes.
* [ENHANCEMENT] Improved DNS error reporting.

## 1.3.0 / 2016-11-01

This is a breaking change to the Kubernetes service discovery.

* [CHANGE] Rework Kubernetes SD.
* [FEATURE] Add support for interpolating `target_label`.
* [FEATURE] Add GCE metadata as Prometheus meta labels.
* [ENHANCEMENT] Add EC2 SD metrics.
* [ENHANCEMENT] Add Azure SD metrics.
* [ENHANCEMENT] Add fuzzy search to `/graph` textarea.
* [ENHANCEMENT] Always show instance labels on target page.
* [BUGFIX] Validate query end time is not before start time.
* [BUGFIX] Error on negative `-storage.staleness-delta`

## 1.2.2 / 2016-10-30

* [BUGFIX] Correctly handle on() in alerts.
* [BUGFIX] UI: Deal properly with aborted requests.
* [BUGFIX] UI: Decode URL query parameters properly.
* [BUGFIX] Storage: Deal better with data corruption (non-monotonic timestamps).
* [BUGFIX] Remote storage: Re-add accidentally removed timeout flag.
* [BUGFIX] Updated a number of vendored packages to pick up upstream bug fixes.

## 1.2.1 / 2016-10-10

* [BUGFIX] Count chunk evictions properly so that the server doesn't
  assume it runs out of memory and subsequencly throttles ingestion.
* [BUGFIX] Use Go1.7.1 for prebuilt binaries to fix issues on MacOS Sierra.

## 1.2.0 / 2016-10-07

* [FEATURE] Cleaner encoding of query parameters in `/graph` URLs.
* [FEATURE] PromQL: Add `minute()` function.
* [FEATURE] Add GCE service discovery.
* [FEATURE] Allow any valid UTF-8 string as job name.
* [FEATURE] Allow disabling local storage.
* [FEATURE] EC2 service discovery: Expose `ec2_instance_state`.
* [ENHANCEMENT] Various performance improvements in local storage.
* [BUGFIX] Zookeeper service discovery: Remove deleted nodes.
* [BUGFIX] Zookeeper service discovery: Resync state after Zookeeper failure.
* [BUGFIX] Remove JSON from HTTP Accept header.
* [BUGFIX] Fix flag validation of Alertmanager URL.
* [BUGFIX] Fix race condition on shutdown.
* [BUGFIX] Do not fail Consul discovery on Prometheus startup when Consul
  is down.
* [BUGFIX] Handle NaN in `changes()` correctly.
* [CHANGE] **Experimental** remote write path: Remove use of gRPC.
* [CHANGE] **Experimental** remote write path: Configuration via config file
  rather than command line flags.
* [FEATURE] **Experimental** remote write path: Add HTTP basic auth and TLS.
* [FEATURE] **Experimental** remote write path: Support for relabelling.

## 1.1.3 / 2016-09-16

* [ENHANCEMENT] Use golang-builder base image for tests in CircleCI.
* [ENHANCEMENT] Added unit tests for federation.
* [BUGFIX] Correctly de-dup metric families in federation output.

## 1.1.2 / 2016-09-08

* [BUGFIX] Allow label names that coincide with keywords.

## 1.1.1 / 2016-09-07

* [BUGFIX] Fix IPv6 escaping in service discovery integrations
* [BUGFIX] Fix default scrape port assignment for IPv6

## 1.1.0 / 2016-09-03

* [FEATURE] Add `quantile` and `quantile_over_time`.
* [FEATURE] Add `stddev_over_time` and `stdvar_over_time`.
* [FEATURE] Add various time and date functions.
* [FEATURE] Added `toUpper` and `toLower` formatting to templates.
* [FEATURE] Allow relabeling of alerts.
* [FEATURE] Allow URLs in targets defined via a JSON file.
* [FEATURE] Add idelta function.
* [FEATURE] 'Remove graph' button on the /graph page.
* [FEATURE] Kubernetes SD: Add node name and host IP to pod discovery.
* [FEATURE] New remote storage write path. EXPERIMENTAL!
* [ENHANCEMENT] Improve time-series index lookups.
* [ENHANCEMENT] Forbid invalid relabel configurations.
* [ENHANCEMENT] Improved various tests.
* [ENHANCEMENT] Add crash recovery metric 'started_dirty'.
* [ENHANCEMENT] Fix (and simplify) populating series iterators.
* [ENHANCEMENT] Add job link on target page.
* [ENHANCEMENT] Message on empty Alerts page.
* [ENHANCEMENT] Various internal code refactorings and clean-ups.
* [ENHANCEMENT] Various improvements in the build system.
* [BUGFIX] Catch errors when unmarshaling delta/doubleDelta encoded chunks.
* [BUGFIX] Fix data race in lexer and lexer test.
* [BUGFIX] Trim stray whitespace from bearer token file.
* [BUGFIX] Avoid divide-by-zero panic on query_range?step=0.
* [BUGFIX] Detect invalid rule files at startup.
* [BUGFIX] Fix counter reset treatment in PromQL.
* [BUGFIX] Fix rule HTML escaping issues.
* [BUGFIX] Remove internal labels from alerts sent to AM.

## 1.0.2 / 2016-08-24

* [BUGFIX] Clean up old targets after config reload.

## 1.0.1 / 2016-07-21

* [BUGFIX] Exit with error on non-flag command-line arguments.
* [BUGFIX] Update example console templates to new HTTP API.
* [BUGFIX] Re-add logging flags.

## 1.0.0 / 2016-07-18

* [CHANGE] Remove deprecated query language keywords
* [CHANGE] Change Kubernetes SD to require specifying Kubernetes role
* [CHANGE] Use service address in Consul SD if available
* [CHANGE] Standardize all Prometheus internal metrics to second units
* [CHANGE] Remove unversioned legacy HTTP API
* [CHANGE] Remove legacy ingestion of JSON metric format
* [CHANGE] Remove deprecated `target_groups` configuration
* [FEATURE] Add binary power operation to PromQL
* [FEATURE] Add `count_values` aggregator
* [FEATURE] Add `-web.route-prefix` flag
* [FEATURE] Allow `on()`, `by()`, `without()` in PromQL with empty label sets
* [ENHANCEMENT] Make `topk/bottomk` query functions aggregators
* [BUGFIX] Fix annotations in alert rule printing
* [BUGFIX] Expand alert templating at evaluation time
* [BUGFIX] Fix edge case handling in crash recovery
* [BUGFIX] Hide testing package flags from help output

## 0.20.0 / 2016-06-15

This release contains multiple breaking changes to the configuration schema.

* [FEATURE] Allow configuring multiple Alertmanagers
* [FEATURE] Add server name to TLS configuration
* [FEATURE] Add labels for all node addresses and discover node port if available in Kubernetes SD
* [ENHANCEMENT] More meaningful configuration errors
* [ENHANCEMENT] Round scraping timestamps to milliseconds in web UI
* [ENHANCEMENT] Make number of storage fingerprint locks configurable
* [BUGFIX] Fix date parsing in console template graphs
* [BUGFIX] Fix static console files in Docker images
* [BUGFIX] Fix console JS XHR requests for IE11
* [BUGFIX] Add missing path prefix in new status page
* [CHANGE] Rename `target_groups` to `static_configs` in config files
* [CHANGE] Rename `names` to `files` in file SD configuration
* [CHANGE] Remove kubelet port config option in Kubernetes SD configuration

## 0.19.3 / 2016-06-14

* [BUGFIX] Handle Marathon apps with zero ports
* [BUGFIX] Fix startup panic in retrieval layer

## 0.19.2 / 2016-05-29

* [BUGFIX] Correctly handle `GROUP_LEFT` and `GROUP_RIGHT` without labels in
  string representation of expressions and in rules.
* [BUGFIX] Use `-web.external-url` for new status endpoints.

## 0.19.1 / 2016-05-25

* [BUGFIX] Handle service discovery panic affecting Kubernetes SD
* [BUGFIX] Fix web UI display issue in some browsers

## 0.19.0 / 2016-05-24

This version contains a breaking change to the query language. Please read
the documentation on the grouping behavior of vector matching:

https://prometheus.io/docs/querying/operators/#vector-matching

* [FEATURE] Add experimental Microsoft Azure service discovery
* [FEATURE] Add `ignoring` modifier for binary operations
* [FEATURE] Add pod discovery to Kubernetes service discovery
* [CHANGE] Vector matching takes grouping labels from one-side
* [ENHANCEMENT] Support time range on /api/v1/series endpoint
* [ENHANCEMENT] Partition status page into individual pages
* [BUGFIX] Fix issue of hanging target scrapes

## 0.18.0 / 2016-04-18

* [BUGFIX] Fix operator precedence in PromQL
* [BUGFIX] Never drop still open head chunk
* [BUGFIX] Fix missing 'keep_common' when printing AST node
* [CHANGE/BUGFIX] Target identity considers path and parameters additionally to host and port
* [CHANGE] Rename metric `prometheus_local_storage_invalid_preload_requests_total` to `prometheus_local_storage_non_existent_series_matches_total`
* [CHANGE] Support for old alerting rule syntax dropped
* [FEATURE] Deduplicate targets within the same scrape job
* [FEATURE] Add varbit chunk encoding (higher compression, more CPU usage – disabled by default)
* [FEATURE] Add `holt_winters` query function
* [FEATURE] Add relative complement `unless` operator to PromQL
* [ENHANCEMENT] Quarantine series file if data corruption is encountered (instead of crashing)
* [ENHANCEMENT] Validate Alertmanager URL
* [ENHANCEMENT] Use UTC for build timestamp
* [ENHANCEMENT] Improve index query performance (especially for active time series)
* [ENHANCEMENT] Instrument configuration reload duration
* [ENHANCEMENT] Instrument retrieval layer
* [ENHANCEMENT] Add Go version to `prometheus_build_info` metric

## 0.17.0 / 2016-03-02

This version no longer works with Alertmanager 0.0.4 and earlier!
The alerting rule syntax has changed as well but the old syntax is supported
up until version 0.18.

All regular expressions in PromQL are anchored now, matching the behavior of
regular expressions in config files.

* [CHANGE] Integrate with Alertmanager 0.1.0 and higher
* [CHANGE] Degraded storage mode renamed to rushed mode
* [CHANGE] New alerting rule syntax
* [CHANGE] Add label validation on ingestion
* [CHANGE] Regular expression matchers in PromQL are anchored
* [FEATURE] Add `without` aggregation modifier
* [FEATURE] Send alert resolved notifications to Alertmanager
* [FEATURE] Allow millisecond precision in configuration file
* [FEATURE] Support AirBnB's Smartstack Nerve for service discovery
* [ENHANCEMENT] Storage switches less often between regular and rushed mode.
* [ENHANCEMENT] Storage switches into rushed mode if there are too many memory chunks.
* [ENHANCEMENT] Added more storage instrumentation
* [ENHANCEMENT] Improved instrumentation of notification handler
* [BUGFIX] Do not count head chunks as chunks waiting for persistence
* [BUGFIX] Handle OPTIONS HTTP requests to the API correctly
* [BUGFIX] Parsing of ranges in PromQL fixed
* [BUGFIX] Correctly validate URL flag parameters
* [BUGFIX] Log argument parse errors
* [BUGFIX] Properly handle creation of target with bad TLS config
* [BUGFIX] Fix of checkpoint timing issue

## 0.16.2 / 2016-01-18

* [FEATURE] Multiple authentication options for EC2 discovery added
* [FEATURE] Several meta labels for EC2 discovery added
* [FEATURE] Allow full URLs in static target groups (used e.g. by the `blackbox_exporter`)
* [FEATURE] Add Graphite remote-storage integration
* [FEATURE] Create separate Kubernetes targets for services and their endpoints
* [FEATURE] Add `clamp_{min,max}` functions to PromQL
* [FEATURE] Omitted time parameter in API query defaults to now
* [ENHANCEMENT] Less frequent time series file truncation
* [ENHANCEMENT] Instrument number of  manually deleted time series
* [ENHANCEMENT] Ignore lost+found directory during storage version detection
* [CHANGE] Kubernetes `masters` renamed to `api_servers`
* [CHANGE] "Healthy" and "unhealthy" targets are now called "up" and "down" in the web UI
* [CHANGE] Remove undocumented 2nd argument of the `delta` function.
  (This is a BREAKING CHANGE for users of the undocumented 2nd argument.)
* [BUGFIX] Return proper HTTP status codes on API errors
* [BUGFIX] Fix Kubernetes authentication configuration
* [BUGFIX] Fix stripped OFFSET from in rule evaluation and display
* [BUGFIX] Do not crash on failing Consul SD initialization
* [BUGFIX] Revert changes to metric auto-completion
* [BUGFIX] Add config overflow validation for TLS configuration
* [BUGFIX] Skip already watched Zookeeper nodes in serverset SD
* [BUGFIX] Don't federate stale samples
* [BUGFIX] Move NaN to end of result for `topk/bottomk/sort/sort_desc/min/max`
* [BUGFIX] Limit extrapolation of `delta/rate/increase`
* [BUGFIX] Fix unhandled error in rule evaluation

Some changes to the Kubernetes service discovery were integration since
it was released as a beta feature.

## 0.16.1 / 2015-10-16

* [FEATURE] Add `irate()` function.
* [ENHANCEMENT] Improved auto-completion in expression browser.
* [CHANGE] Kubernetes SD moves node label to instance label.
* [BUGFIX] Escape regexes in console templates.

## 0.16.0 / 2015-10-09

BREAKING CHANGES:

* Release tarballs now contain the built binaries in a nested directory.
* The `hash_mod` relabeling action now uses MD5 hashes instead of FNV hashes to
  achieve a better distribution.
* The DNS-SD meta label `__meta_dns_srv_name` was renamed to `__meta_dns_name`
  to reflect support for DNS record types other than `SRV`.
* The default full refresh interval for the file-based service discovery has been
  increased from 30 seconds to 5 minutes.
* In relabeling, parts of a source label that weren't matched by
  the specified regular expression are no longer included in the replacement
  output.
* Queries no longer interpolate between two data points. Instead, the resulting
  value will always be the latest value before the evaluation query timestamp.
* Regular expressions supplied via the configuration are now anchored to match
  full strings instead of substrings.
* Global labels are not appended upon storing time series anymore. Instead,
  they are only appended when communicating with external systems
  (Alertmanager, remote storages, federation). They have thus also been renamed
  from `global.labels` to `global.external_labels`.
* The names and units of metrics related to remote storage sample appends have
  been changed.
* The experimental support for writing to InfluxDB has been updated to work
  with InfluxDB 0.9.x. 0.8.x versions of InfluxDB are not supported anymore.
* Escape sequences in double- and single-quoted string literals in rules or query
  expressions are now interpreted like escape sequences in Go string literals
  (https://golang.org/ref/spec#String_literals).

Future breaking changes / deprecated features:

* The `delta()` function had an undocumented optional second boolean argument
  to make it behave like `increase()`. This second argument will be removed in
  the future. Migrate any occurrences of `delta(x, 1)` to use `increase(x)`
  instead.
* Support for filter operators between two scalar values (like `2 > 1`) will be
  removed in the future. These will require a `bool` modifier on the operator,
  e.g.  `2 > bool 1`.

All changes:

* [CHANGE] Renamed `global.labels` to `global.external_labels`.
* [CHANGE] Vendoring is now done via govendor instead of godep.
* [CHANGE] Change web UI root page to show the graphing interface instead of
  the server status page.
* [CHANGE] Append global labels only when communicating with external systems
  instead of storing them locally.
* [CHANGE] Change all regexes in the configuration to do full-string matches
  instead of substring matches.
* [CHANGE] Remove interpolation of vector values in queries.
* [CHANGE] For alert `SUMMARY`/`DESCRIPTION` template fields, cast the alert
  value to `float64` to work with common templating functions.
* [CHANGE] In relabeling, don't include unmatched source label parts in the
  replacement.
* [CHANGE] Change default full refresh interval for the file-based service
  discovery from 30 seconds to 5 minutes.
* [CHANGE] Rename the DNS-SD meta label `__meta_dns_srv_name` to
  `__meta_dns_name` to reflect support for other record types than `SRV`.
* [CHANGE] Release tarballs now contain the binaries in a nested directory.
* [CHANGE] Update InfluxDB write support to work with InfluxDB 0.9.x.
* [FEATURE] Support full "Go-style" escape sequences in strings and add raw
  string literals.
* [FEATURE] Add EC2 service discovery support.
* [FEATURE] Allow configuring TLS options in scrape configurations.
* [FEATURE] Add instrumentation around configuration reloads.
* [FEATURE] Add `bool` modifier to comparison operators to enable boolean
  (`0`/`1`) output instead of filtering.
* [FEATURE] In Zookeeper serverset discovery, provide `__meta_serverset_shard`
  label with the serverset shard number.
* [FEATURE] Provide `__meta_consul_service_id` meta label in Consul service
  discovery.
* [FEATURE] Allow scalar expressions in recording rules to enable use cases
  such as building constant metrics.
* [FEATURE] Add `label_replace()` and `vector()` query language functions.
* [FEATURE] In Consul service discovery, fill in the `__meta_consul_dc`
  datacenter label from the Consul agent when it's not set in the Consul SD
  config.
* [FEATURE] Scrape all services upon empty services list in Consul service
  discovery.
* [FEATURE] Add `labelmap` relabeling action to map a set of input labels to a
  set of output labels using regular expressions.
* [FEATURE] Introduce `__tmp` as a relabeling label prefix that is guaranteed
  to not be used by Prometheus internally.
* [FEATURE] Kubernetes-based service discovery.
* [FEATURE] Marathon-based service discovery.
* [FEATURE] Support multiple series names in console graphs JavaScript library.
* [FEATURE] Allow reloading configuration via web handler at `/-/reload`.
* [FEATURE] Updates to promtool to reflect new Prometheus configuration
  features.
* [FEATURE] Add `proxy_url` parameter to scrape configurations to enable use of
  proxy servers.
* [FEATURE] Add console templates for Prometheus itself.
* [FEATURE] Allow relabeling the protocol scheme of targets.
* [FEATURE] Add `predict_linear()` query language function.
* [FEATURE] Support for authentication using bearer tokens, client certs, and
  CA certs.
* [FEATURE] Implement unary expressions for vector types (`-foo`, `+foo`).
* [FEATURE] Add console templates for the SNMP exporter.
* [FEATURE] Make it possible to relabel target scrape query parameters.
* [FEATURE] Add support for `A` and `AAAA` records in DNS service discovery.
* [ENHANCEMENT] Fix several flaky tests.
* [ENHANCEMENT] Switch to common routing package.
* [ENHANCEMENT] Use more resilient metric decoder.
* [ENHANCEMENT] Update vendored dependencies.
* [ENHANCEMENT] Add compression to more HTTP handlers.
* [ENHANCEMENT] Make -web.external-url flag help string more verbose.
* [ENHANCEMENT] Improve metrics around remote storage queues.
* [ENHANCEMENT] Use Go 1.5.1 instead of Go 1.4.2 in builds.
* [ENHANCEMENT] Update the architecture diagram in the `README.md`.
* [ENHANCEMENT] Time out sample appends in retrieval layer if the storage is
  backlogging.
* [ENHANCEMENT] Make `hash_mod` relabeling action use MD5 instead of FNV to
  enable better hash distribution.
* [ENHANCEMENT] Better tracking of targets between same service discovery
  mechanisms in one scrape configuration.
* [ENHANCEMENT] Handle parser and query evaluation runtime panics more
  gracefully.
* [ENHANCEMENT] Add IDs to H2 tags on status page to allow anchored linking.
* [BUGFIX] Fix watching multiple paths with Zookeeper serverset discovery.
* [BUGFIX] Fix high CPU usage on configuration reload.
* [BUGFIX] Fix disappearing `__params` on configuration reload.
* [BUGFIX] Make `labelmap` action available through configuration.
* [BUGFIX] Fix direct access of protobuf fields.
* [BUGFIX] Fix panic on Consul request error.
* [BUGFIX] Redirect of graph endpoint for prefixed setups.
* [BUGFIX] Fix series file deletion behavior when purging archived series.
* [BUGFIX] Fix error checking and logging around checkpointing.
* [BUGFIX] Fix map initialization in target manager.
* [BUGFIX] Fix draining of file watcher events in file-based service discovery.
* [BUGFIX] Add `POST` handler for `/debug` endpoints to fix CPU profiling.
* [BUGFIX] Fix several flaky tests.
* [BUGFIX] Fix busylooping in case a scrape configuration has no target
  providers defined.
* [BUGFIX] Fix exit behavior of static target provider.
* [BUGFIX] Fix configuration reloading loop upon shutdown.
* [BUGFIX] Add missing check for nil expression in expression parser.
* [BUGFIX] Fix error handling bug in test code.
* [BUGFIX] Fix Consul port meta label.
* [BUGFIX] Fix lexer bug that treated non-Latin Unicode digits as digits.
* [CLEANUP] Remove obsolete federation example from console templates.
* [CLEANUP] Remove duplicated Bootstrap JS inclusion on graph page.
* [CLEANUP] Switch to common log package.
* [CLEANUP] Update build environment scripts and Makefiles to work better with
  native Go build mechanisms and new Go 1.5 experimental vendoring support.
* [CLEANUP] Remove logged notice about 0.14.x configuration file format change.
* [CLEANUP] Move scrape-time metric label modification into SampleAppenders.
* [CLEANUP] Switch from `github.com/client_golang/model` to
  `github.com/common/model` and related type cleanups.
* [CLEANUP] Switch from `github.com/client_golang/extraction` to
  `github.com/common/expfmt` and related type cleanups.
* [CLEANUP] Exit Prometheus when the web server encounters a startup error.
* [CLEANUP] Remove non-functional alert-silencing links on alerting page.
* [CLEANUP] General cleanups to comments and code, derived from `golint`,
  `go vet`, or otherwise.
* [CLEANUP] When entering crash recovery, tell users how to cleanly shut down
  Prometheus.
* [CLEANUP] Remove internal support for multi-statement queries in query engine.
* [CLEANUP] Update AUTHORS.md.
* [CLEANUP] Don't warn/increment metric upon encountering equal timestamps for
  the same series upon append.
* [CLEANUP] Resolve relative paths during configuration loading.

## 0.15.1 / 2015-07-27
* [BUGFIX] Fix vector matching behavior when there is a mix of equality and
  non-equality matchers in a vector selector and one matcher matches no series.
* [ENHANCEMENT] Allow overriding `GOARCH` and `GOOS` in Makefile.INCLUDE.
* [ENHANCEMENT] Update vendored dependencies.

## 0.15.0 / 2015-07-21

BREAKING CHANGES:

* Relative paths for rule files are now evaluated relative to the config file.
* External reachability flags (`-web.*`) consolidated.
* The default storage directory has been changed from `/tmp/metrics`
  to `data` in the local directory.
* The `rule_checker` tool has been replaced by `promtool` with
  different flags and more functionality.
* Empty labels are now removed upon ingestion into the
  storage. Matching empty labels is now equivalent to matching unset
  labels (`mymetric{label=""}` now matches series that don't have
  `label` set at all).
* The special `__meta_consul_tags` label in Consul service discovery
  now starts and ends with tag separators to enable easier regex
  matching.
* The default scrape interval has been changed back from 1 minute to
  10 seconds.

All changes:

* [CHANGE] Change default storage directory to `data` in the current
  working directory.
* [CHANGE] Consolidate external reachability flags (`-web.*`)into one.
* [CHANGE] Deprecate `keeping_extra` modifier keyword, rename it to
  `keep_common`.
* [CHANGE] Improve label matching performance and treat unset labels
  like empty labels in label matchers.
* [CHANGE] Remove `rule_checker` tool and add generic `promtool` CLI
  tool which allows checking rules and configuration files.
* [CHANGE] Resolve rule files relative to config file.
* [CHANGE] Restore default ScrapeInterval of 1 minute instead of 10 seconds.
* [CHANGE] Surround `__meta_consul_tags` value with tag separators.
* [CHANGE] Update node disk console for new filesystem labels.
* [FEATURE] Add Consul's `ServiceAddress`, `Address`, and `ServicePort` as
  meta labels to enable setting a custom scrape address if needed.
* [FEATURE] Add `hashmod` relabel action to allow for horizontal
  sharding of Prometheus servers.
* [FEATURE] Add `honor_labels` scrape configuration option to not
  overwrite any labels exposed by the target.
* [FEATURE] Add basic federation support on `/federate`.
* [FEATURE] Add optional `RUNBOOK` field to alert statements.
* [FEATURE] Add pre-relabel target labels to status page.
* [FEATURE] Add version information endpoint under `/version`.
* [FEATURE] Added initial stable API version 1 under `/api/v1`,
  including ability to delete series and query more metadata.
* [FEATURE] Allow configuring query parameters when scraping metrics endpoints.
* [FEATURE] Allow deleting time series via the new v1 API.
* [FEATURE] Allow individual ingested metrics to be relabeled.
* [FEATURE] Allow loading rule files from an entire directory.
* [FEATURE] Allow scalar expressions in range queries, improve error messages.
* [FEATURE] Support Zookeeper Serversets as a service discovery mechanism.
* [ENHANCEMENT] Add circleci yaml for Dockerfile test build.
* [ENHANCEMENT] Always show selected graph range, regardless of available data.
* [ENHANCEMENT] Change expression input field to multi-line textarea.
* [ENHANCEMENT] Enforce strict monotonicity of time stamps within a series.
* [ENHANCEMENT] Export build information as metric.
* [ENHANCEMENT] Improve UI of `/alerts` page.
* [ENHANCEMENT] Improve display of target labels on status page.
* [ENHANCEMENT] Improve initialization and routing functionality of web service.
* [ENHANCEMENT] Improve target URL handling and display.
* [ENHANCEMENT] New dockerfile using alpine-glibc base image and make.
* [ENHANCEMENT] Other minor fixes.
* [ENHANCEMENT] Preserve alert state across reloads.
* [ENHANCEMENT] Prettify flag help output even more.
* [ENHANCEMENT] README.md updates.
* [ENHANCEMENT] Raise error on unknown config parameters.
* [ENHANCEMENT] Refine v1 HTTP API output.
* [ENHANCEMENT] Show original configuration file contents on status
  page instead of serialized YAML.
* [ENHANCEMENT] Start HUP signal handler earlier to not exit upon HUP
  during startup.
* [ENHANCEMENT] Updated vendored dependencies.
* [BUGFIX] Do not panic in `StringToDuration()` on wrong duration unit.
* [BUGFIX] Exit on invalid rule files on startup.
* [BUGFIX] Fix a regression in the `.Path` console template variable.
* [BUGFIX] Fix chunk descriptor loading.
* [BUGFIX] Fix consoles "Prometheus" link to point to /
* [BUGFIX] Fix empty configuration file cases
* [BUGFIX] Fix float to int conversions in chunk encoding, which were
  broken for some architectures.
* [BUGFIX] Fix overflow detection for serverset config.
* [BUGFIX] Fix race conditions in retrieval layer.
* [BUGFIX] Fix shutdown deadlock in Consul SD code.
* [BUGFIX] Fix the race condition targets in the Makefile.
* [BUGFIX] Fix value display error in web console.
* [BUGFIX] Hide authentication credentials in config `String()` output.
* [BUGFIX] Increment dirty counter metric in storage only if
  `setDirty(true)` is called.
* [BUGFIX] Periodically refresh services in Consul to recover from
  missing events.
* [BUGFIX] Prevent overwrite of default global config when loading a
  configuration.
* [BUGFIX] Properly lex `\r` as whitespace in expression language.
* [BUGFIX] Validate label names in JSON target groups.
* [BUGFIX] Validate presence of regex field in relabeling configurations.
* [CLEANUP] Clean up initialization of remote storage queues.
* [CLEANUP] Fix `go vet` and `golint` violations.
* [CLEANUP] General cleanup of rules and query language code.
* [CLEANUP] Improve and simplify Dockerfile build steps.
* [CLEANUP] Improve and simplify build infrastructure, use go-bindata
  for web assets. Allow building without git.
* [CLEANUP] Move all utility packages into common `util` subdirectory.
* [CLEANUP] Refactor main, flag handling, and web package.
* [CLEANUP] Remove unused methods from `Rule` interface.
* [CLEANUP] Simplify default config handling.
* [CLEANUP] Switch human-readable times on web UI to UTC.
* [CLEANUP] Use `templates.TemplateExpander` for all page templates.
* [CLEANUP] Use new v1 HTTP API for querying and graphing.

## 0.14.0 / 2015-06-01
* [CHANGE] Configuration format changed and switched to YAML.
  (See the provided [migration tool](https://github.com/prometheus/migrate/releases).)
* [ENHANCEMENT] Redesign of state-preserving target discovery.
* [ENHANCEMENT] Allow specifying scrape URL scheme and basic HTTP auth for non-static targets.
* [FEATURE] Allow attaching meaningful labels to targets via relabeling.
* [FEATURE] Configuration/rule reloading at runtime.
* [FEATURE] Target discovery via file watches.
* [FEATURE] Target discovery via Consul.
* [ENHANCEMENT] Simplified binary operation evaluation.
* [ENHANCEMENT] More stable component initialization.
* [ENHANCEMENT] Added internal expression testing language.
* [BUGFIX] Fix graph links with path prefix.
* [ENHANCEMENT] Allow building from source without git.
* [ENHANCEMENT] Improve storage iterator performance.
* [ENHANCEMENT] Change logging output format and flags.
* [BUGFIX] Fix memory alignment bug for 32bit systems.
* [ENHANCEMENT] Improve web redirection behavior.
* [ENHANCEMENT] Allow overriding default hostname for Prometheus URLs.
* [BUGFIX] Fix double slash in URL sent to alertmanager.
* [FEATURE] Add resets() query function to count counter resets.
* [FEATURE] Add changes() query function to count the number of times a gauge changed.
* [FEATURE] Add increase() query function to calculate a counter's increase.
* [ENHANCEMENT] Limit retrievable samples to the storage's retention window.

## 0.13.4 / 2015-05-23
* [BUGFIX] Fix a race while checkpointing fingerprint mappings.

## 0.13.3 / 2015-05-11
* [BUGFIX] Handle fingerprint collisions properly.
* [CHANGE] Comments in rules file must start with `#`. (The undocumented `//`
  and `/*...*/` comment styles are no longer supported.)
* [ENHANCEMENT] Switch to custom expression language parser and evaluation
  engine, which generates better error messages, fixes some parsing edge-cases,
  and enables other future enhancements (like the ones below).
* [ENHANCEMENT] Limit maximum number of concurrent queries.
* [ENHANCEMENT] Terminate running queries during shutdown.

## 0.13.2 / 2015-05-05
* [MAINTENANCE] Updated vendored dependencies to their newest versions.
* [MAINTENANCE] Include rule_checker and console templates in release tarball.
* [BUGFIX] Sort NaN as the lowest value.
* [ENHANCEMENT] Add square root, stddev and stdvar functions.
* [BUGFIX] Use scrape_timeout for scrape timeout, not scrape_interval.
* [ENHANCEMENT] Improve chunk and chunkDesc loading, increase performance when
  reading from disk.
* [BUGFIX] Show correct error on wrong DNS response.

## 0.13.1 / 2015-04-09
* [BUGFIX] Treat memory series with zero chunks correctly in series maintenance.
* [ENHANCEMENT] Improve readability of usage text even more.

## 0.13.0 / 2015-04-08
* [ENHANCEMENT] Double-delta encoding for chunks, saving typically 40% of
  space, both in RAM and on disk.
* [ENHANCEMENT] Redesign of chunk persistence queuing, increasing performance
  on spinning disks significantly.
* [ENHANCEMENT] Redesign of sample ingestion, increasing ingestion performance.
* [FEATURE] Added ln, log2, log10 and exp functions to the query language.
* [FEATURE] Experimental write support to InfluxDB.
* [FEATURE] Allow custom timestamps in instant query API.
* [FEATURE] Configurable path prefix for URLs to support proxies.
* [ENHANCEMENT] Increase of rule_checker CLI usability.
* [CHANGE] Show special float values as gaps.
* [ENHANCEMENT] Made usage output more readable.
* [ENHANCEMENT] Increased resilience of the storage against data corruption.
* [ENHANCEMENT] Various improvements around chunk encoding.
* [ENHANCEMENT] Nicer formatting of target health table on /status.
* [CHANGE] Rename UNREACHABLE to UNHEALTHY, ALIVE to HEALTHY.
* [BUGFIX] Strip trailing slash in alertmanager URL.
* [BUGFIX] Avoid +InfYs and similar, just display +Inf.
* [BUGFIX] Fixed HTML-escaping at various places.
* [BUGFIX] Fixed special value handling in division and modulo of the query
  language.
* [BUGFIX] Fix embed-static.sh.
* [CLEANUP] Added initial HTTP API tests.
* [CLEANUP] Misc. other code cleanups.
* [MAINTENANCE] Updated vendored dependencies to their newest versions.

## 0.12.0 / 2015-03-04
* [CHANGE] Use client_golang v0.3.1. THIS CHANGES FINGERPRINTING AND INVALIDATES
  ALL PERSISTED FINGERPRINTS. You have to wipe your storage to use this or
  later versions. There is a version guard in place that will prevent you to
  run Prometheus with the stored data of an older Prometheus.
* [BUGFIX] The change above fixes a weakness in the fingerprinting algorithm.
* [ENHANCEMENT] The change above makes fingerprinting faster and less allocation
  intensive.
* [FEATURE] OR operator and vector matching options. See docs for details.
* [ENHANCEMENT] Scientific notation and special float values (Inf, NaN) now
  supported by the expression language.
* [CHANGE] Dockerfile makes Prometheus use the Docker volume to store data
  (rather than /tmp/metrics).
* [CHANGE] Makefile uses Go 1.4.2.

## 0.11.1 / 2015-02-27
* [BUGFIX] Make series maintenance complete again. (Ever since 0.9.0rc4,
  or commit 0851945, series would not be archived, chunk descriptors would
  not be evicted, and stale head chunks would never be closed. This happened
  due to accidental deletion of a line calling a (well tested :) function.
* [BUGFIX] Do not double count head chunks read from checkpoint on startup.
  Also fix a related but less severe bug in counting chunk descriptors.
* [BUGFIX] Check last time in head chunk for head chunk timeout, not first.
* [CHANGE] Update vendoring due to vendoring changes in client_golang.
* [CLEANUP] Code cleanups.
* [ENHANCEMENT] Limit the number of 'dirty' series counted during checkpointing.

## 0.11.0 / 2015-02-23
* [FEATURE] Introduce new metric type Histogram with server-side aggregation.
* [FEATURE] Add offset operator.
* [FEATURE] Add floor, ceil and round functions.
* [CHANGE] Change instance identifiers to be host:port.
* [CHANGE] Dependency management and vendoring changed/improved.
* [CHANGE] Flag name changes to create consistency between various Prometheus
  binaries.
* [CHANGE] Show unlimited number of metrics in autocomplete.
* [CHANGE] Add query timeout.
* [CHANGE] Remove labels on persist error counter.
* [ENHANCEMENT] Various performance improvements for sample ingestion.
* [ENHANCEMENT] Various Makefile improvements.
* [ENHANCEMENT] Various console template improvements, including
  proof-of-concept for federation via console templates.
* [ENHANCEMENT] Fix graph JS glitches and simplify graphing code.
* [ENHANCEMENT] Dramatically decrease resources for file embedding.
* [ENHANCEMENT] Crash recovery saves lost series data in 'orphaned' directory.
* [BUGFIX] Fix aggregation grouping key calculation.
* [BUGFIX] Fix Go download path for various architectures.
* [BUGFIX] Fixed the link of the Travis build status image.
* [BUGFIX] Fix Rickshaw/D3 version mismatch.
* [CLEANUP] Various code cleanups.

## 0.10.0 / 2015-01-26
* [CHANGE] More efficient JSON result format in query API. This requires
  up-to-date versions of PromDash and prometheus_cli, too.
* [ENHANCEMENT] Excluded non-minified Bootstrap assets and the Bootstrap maps
  from embedding into the binary. Those files are only used for debugging,
  and then you can use -web.use-local-assets. By including fewer files, the
  RAM usage during compilation is much more manageable.
* [ENHANCEMENT] Help link points to https://prometheus.github.io now.
* [FEATURE] Consoles for haproxy and cloudwatch.
* [BUGFIX] Several fixes to graphs in consoles.
* [CLEANUP] Removed a file size check that did not check anything.

## 0.9.0 / 2015-01-23
* [CHANGE] Reworked command line flags, now more consistent and taking into
  account needs of the new storage backend (see below).
* [CHANGE] Metric names are dropped after certain transformations.
* [CHANGE] Changed partitioning of summary metrics exported by Prometheus.
* [CHANGE] Got rid of Gerrit as a review tool.
* [CHANGE] 'Tabular' view now the default (rather than 'Graph') to avoid
  running very expensive queries accidentally.
* [CHANGE] On-disk format for stored samples changed. For upgrading, you have
  to nuke your old files completely. See "Complete rewrite of the storage
* [CHANGE] Removed 2nd argument from `delta`.
* [FEATURE] Added a `deriv` function.
* [FEATURE] Console templates.
* [FEATURE] Added `absent` function.
* [FEATURE] Allow omitting the metric name in queries.
* [BUGFIX] Removed all known race conditions.
* [BUGFIX] Metric mutations now handled correctly in all cases.
* [ENHANCEMENT] Proper double-start protection.
* [ENHANCEMENT] Complete rewrite of the storage layer. Benefits include:
  * Better query performance.
  * More samples in less RAM.
  * Better memory management.
  * Scales up to millions of time series and thousands of samples ingested
    per second.
  * Purging of obsolete samples much cleaner now, up to completely
    "forgetting" obsolete time series.
  * Proper instrumentation to diagnose the storage layer with... well...
    Prometheus.
  * Pure Go implementation, no need for cgo and shared C libraries anymore.
  * Better concurrency.
* [ENHANCEMENT] Copy-on-write semantics in the AST layer.
* [ENHANCEMENT] Switched from Go 1.3 to Go 1.4.
* [ENHANCEMENT] Vendored external dependencies with godeps.
* [ENHANCEMENT] Numerous Web UI improvements, moved to Bootstrap3 and
  Rickshaw 1.5.1.
* [ENHANCEMENT] Improved Docker integration.
* [ENHANCEMENT] Simplified the Makefile contraption.
* [CLEANUP] Put meta-data files into proper shape (LICENSE, README.md etc.)
* [CLEANUP] Removed all legitimate 'go vet' and 'golint' warnings.
* [CLEANUP] Removed dead code.

## 0.8.0 / 2014-09-04
* [ENHANCEMENT] Stagger scrapes to spread out load.
* [BUGFIX] Correctly quote HTTP Accept header.

## 0.7.0 / 2014-08-06
* [FEATURE] Added new functions: abs(), topk(), bottomk(), drop_common_labels().
* [FEATURE] Let console templates get graph links from expressions.
* [FEATURE] Allow console templates to dynamically include other templates.
* [FEATURE] Template consoles now have access to their URL.
* [BUGFIX] Fixed time() function to return evaluation time, not wallclock time.
* [BUGFIX] Fixed HTTP connection leak when targets returned a non-200 status.
* [BUGFIX] Fixed link to console templates in UI.
* [PERFORMANCE] Removed extra memory copies while scraping targets.
* [ENHANCEMENT] Switched from Go 1.2.1 to Go 1.3.
* [ENHANCEMENT] Made metrics exported by Prometheus itself more consistent.
* [ENHANCEMENT] Removed incremental backoffs for unhealthy targets.
* [ENHANCEMENT] Dockerfile also builds Prometheus support tools now.

## 0.6.0 / 2014-06-30
* [FEATURE] Added console and alert templates support, along with various template functions.
* [PERFORMANCE] Much faster and more memory-efficient flushing to disk.
* [ENHANCEMENT] Query results are now only logged when debugging.
* [ENHANCEMENT] Upgraded to new Prometheus client library for exposing metrics.
* [BUGFIX] Samples are now kept in memory until fully flushed to disk.
* [BUGFIX] Non-200 target scrapes are now treated as an error.
* [BUGFIX] Added installation step for missing dependency to Dockerfile.
* [BUGFIX] Removed broken and unused "User Dashboard" link.

## 0.5.0 / 2014-05-28

* [BUGFIX] Fixed next retrieval time display on status page.
* [BUGFIX] Updated some variable references in tools subdir.
* [FEATURE] Added support for scraping metrics via the new text format.
* [PERFORMANCE] Improved label matcher performance.
* [PERFORMANCE] Removed JSON indentation in query API, leading to smaller response sizes.
* [ENHANCEMENT] Added internal check to verify temporal order of streams.
* [ENHANCEMENT] Some internal refactorings.

## 0.4.0 / 2014-04-17

* [FEATURE] Vectors and scalars may now be reversed in binary operations (`<scalar> <binop> <vector>`).
* [FEATURE] It's possible to shutdown Prometheus via a `/-/quit` web endpoint now.
* [BUGFIX] Fix for a deadlock race condition in the memory storage.
* [BUGFIX] Mac OS X build fixed.
* [BUGFIX] Built from Go 1.2.1, which has internal fixes to race conditions in garbage collection handling.
* [ENHANCEMENT] Internal storage interface refactoring that allows building e.g. the `rule_checker` tool without LevelDB dynamic library dependencies.
* [ENHANCEMENT] Cleanups around shutdown handling.
* [PERFORMANCE] Preparations for better memory reuse during marshaling / unmarshaling.<|MERGE_RESOLUTION|>--- conflicted
+++ resolved
@@ -1,8 +1,3 @@
-<<<<<<< HEAD
-## 2.11.2 / 2019-08-14
-
-* [BUGFIX/SECURITY] Fix a Stored DOM XSS vulnerability with query history. #5888
-=======
 ## 2.12.0 / 2019-08-17
 
 * [FEATURE] Track currently active PromQL queries in a log file. #5794
@@ -20,7 +15,6 @@
 * [BUGFIX] Only check last directory when discovering checkpoint number. #5756
 * [BUGFIX] Fix error propagation in WAL watcher helper functions. #5741
 * [BUGFIX] Correctly handle empty labels from alert templates. #5845
->>>>>>> 43acd0e2
 
 ## 2.11.1 / 2019-07-10
 
