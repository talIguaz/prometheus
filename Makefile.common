# Copyright 2018 The Prometheus Authors
# Licensed under the Apache License, Version 2.0 (the "License");
# you may not use this file except in compliance with the License.
# You may obtain a copy of the License at
#
# http://www.apache.org/licenses/LICENSE-2.0
#
# Unless required by applicable law or agreed to in writing, software
# distributed under the License is distributed on an "AS IS" BASIS,
# WITHOUT WARRANTIES OR CONDITIONS OF ANY KIND, either express or implied.
# See the License for the specific language governing permissions and
# limitations under the License.


# A common Makefile that includes rules to be reused in different prometheus projects.
# !!! Open PRs only against the prometheus/prometheus/Makefile.common repository!

# Example usage :
# Create the main Makefile in the root project directory.
# include Makefile.common
# customTarget:
# 	@echo ">> Running customTarget"
#

# Ensure GOBIN is not set during build so that promu is installed to the correct path
unexport GOBIN

GO           ?= go
GOFMT        ?= $(GO)fmt
FIRST_GOPATH := $(firstword $(subst :, ,$(shell $(GO) env GOPATH)))
GOOPTS       ?=
GOHOSTOS     ?= $(shell $(GO) env GOHOSTOS)
GOHOSTARCH   ?= $(shell $(GO) env GOHOSTARCH)

GO_VERSION        ?= $(shell $(GO) version)
GO_VERSION_NUMBER ?= $(word 3, $(GO_VERSION))
PRE_GO_111        ?= $(shell echo $(GO_VERSION_NUMBER) | grep -E 'go1\.(10|[0-9])\.')

GOVENDOR :=
GO111MODULE :=
ifeq (, $(PRE_GO_111))
	ifneq (,$(wildcard go.mod))
		# Enforce Go modules support just in case the directory is inside GOPATH (and for Travis CI).
		GO111MODULE := on

		ifneq (,$(wildcard vendor))
			# Always use the local vendor/ directory to satisfy the dependencies.
			GOOPTS := $(GOOPTS) -mod=vendor
		endif
	endif
else
	ifneq (,$(wildcard go.mod))
		ifneq (,$(wildcard vendor))
$(warning This repository requires Go >= 1.11 because of Go modules)
$(warning Some recipes may not work as expected as the current Go runtime is '$(GO_VERSION_NUMBER)')
		endif
	else
		# This repository isn't using Go modules (yet).
		GOVENDOR := $(FIRST_GOPATH)/bin/govendor
	endif
endif
PROMU        := $(FIRST_GOPATH)/bin/promu
STATICCHECK  := $(FIRST_GOPATH)/bin/staticcheck
pkgs          = ./...

ifeq (arm, $(GOHOSTARCH))
	GOHOSTARM ?= $(shell GOARM= $(GO) env GOARM)
	GO_BUILD_PLATFORM ?= $(GOHOSTOS)-$(GOHOSTARCH)v$(GOHOSTARM)
else
	GO_BUILD_PLATFORM ?= $(GOHOSTOS)-$(GOHOSTARCH)
endif

PROMU_VERSION ?= 0.3.0
PROMU_URL     := https://github.com/prometheus/promu/releases/download/v$(PROMU_VERSION)/promu-$(PROMU_VERSION).$(GO_BUILD_PLATFORM).tar.gz
STATICCHECK_VERSION ?= 2019.1
STATICCHECK_URL     := https://github.com/dominikh/go-tools/releases/download/$(STATICCHECK_VERSION)/staticcheck_$(GOHOSTOS)_$(GOHOSTARCH)

PREFIX                  ?= $(shell pwd)
BIN_DIR                 ?= $(shell pwd)
DOCKER_IMAGE_TAG        ?= $(subst /,-,$(shell git rev-parse --abbrev-ref HEAD))
DOCKER_REPO             ?= prom

ifeq ($(GOHOSTARCH),amd64)
        ifeq ($(GOHOSTOS),$(filter $(GOHOSTOS),linux freebsd darwin windows))
                # Only supported on amd64
                test-flags := -race
        endif
endif

# This rule is used to forward a target like "build" to "common-build".  This
# allows a new "build" target to be defined in a Makefile which includes this
# one and override "common-build" without override warnings.
%: common-% ;

.PHONY: common-all
common-all: precheck style check_license staticcheck unused build test

.PHONY: common-style
common-style:
	@echo ">> checking code style"
	@fmtRes=$$($(GOFMT) -d $$(find . -path ./vendor -prune -o -name '*.go' -print)); \
	if [ -n "$${fmtRes}" ]; then \
		echo "gofmt checking failed!"; echo "$${fmtRes}"; echo; \
		echo "Please ensure you are using $$($(GO) version) for formatting code."; \
		exit 1; \
	fi

.PHONY: common-check_license
common-check_license:
	@echo ">> checking license header"
	@licRes=$$(for file in $$(find . -type f -iname '*.go' ! -path './vendor/*') ; do \
               awk 'NR<=3' $$file | grep -Eq "(Copyright|generated|GENERATED)" || echo $$file; \
       done); \
       if [ -n "$${licRes}" ]; then \
               echo "license header checking failed:"; echo "$${licRes}"; \
               exit 1; \
       fi

.PHONY: common-test-short
common-test-short:
	@echo ">> running short tests"
<<<<<<< HEAD
	$(GO) test -tags test -short $(pkgs)
=======
	GO111MODULE=$(GO111MODULE) $(GO) test -short $(GOOPTS) $(pkgs)
>>>>>>> 59369491

.PHONY: common-test
common-test:
	@echo ">> running all tests"
<<<<<<< HEAD
	$(GO) test -tags test -race $(pkgs)
=======
	GO111MODULE=$(GO111MODULE) $(GO) test $(test-flags) $(GOOPTS) $(pkgs)
>>>>>>> 59369491

.PHONY: common-format
common-format:
	@echo ">> formatting code"
	GO111MODULE=$(GO111MODULE) $(GO) fmt $(pkgs)

.PHONY: common-vet
common-vet:
	@echo ">> vetting code"
	GO111MODULE=$(GO111MODULE) $(GO) vet $(GOOPTS) $(pkgs)

.PHONY: common-staticcheck
common-staticcheck: $(STATICCHECK)
	@echo ">> running staticcheck"
	chmod +x $(STATICCHECK)
ifdef GO111MODULE
# 'go list' needs to be executed before staticcheck to prepopulate the modules cache.
# Otherwise staticcheck might fail randomly for some reason not yet explained.
	GO111MODULE=$(GO111MODULE) $(GO) list -e -compiled -test=true -export=false -deps=true -find=false -tags= -- ./... > /dev/null
	GO111MODULE=$(GO111MODULE) $(STATICCHECK) -ignore "$(STATICCHECK_IGNORE)" $(pkgs)
else
	$(STATICCHECK) -ignore "$(STATICCHECK_IGNORE)" $(pkgs)
endif

.PHONY: common-unused
common-unused: $(GOVENDOR)
<<<<<<< HEAD
	@echo ">> running check for unused packages. [@$(GOVENDOR) list +unused,^vendor]"
	@$(GOVENDOR) list +unused,^vendor | grep . && exit 1 || echo 'No unused packages'
=======
ifdef GOVENDOR
	@echo ">> running check for unused packages"
	@$(GOVENDOR) list +unused | grep . && exit 1 || echo 'No unused packages'
else
ifdef GO111MODULE
	@echo ">> running check for unused/missing packages in go.mod"
	GO111MODULE=$(GO111MODULE) $(GO) mod tidy
ifeq (,$(wildcard vendor))
	@git diff --exit-code -- go.sum go.mod
else
	@echo ">> running check for unused packages in vendor/"
	GO111MODULE=$(GO111MODULE) $(GO) mod vendor
	@git diff --exit-code -- go.sum go.mod vendor/
endif
endif
endif
>>>>>>> 59369491

.PHONY: common-build
common-build: promu
	@echo ">> building binaries"
	GO111MODULE=$(GO111MODULE) $(PROMU) build --prefix $(PREFIX)

.PHONY: common-tarball
common-tarball: promu
	@echo ">> building release tarball"
	$(PROMU) tarball --prefix $(PREFIX) $(BIN_DIR)

.PHONY: common-docker
common-docker:
	docker build -t "$(DOCKER_REPO)/$(DOCKER_IMAGE_NAME):$(DOCKER_IMAGE_TAG)" .

.PHONY: common-docker-publish
common-docker-publish:
	docker push "$(DOCKER_REPO)/$(DOCKER_IMAGE_NAME)"

.PHONY: common-docker-tag-latest
common-docker-tag-latest:
	docker tag "$(DOCKER_REPO)/$(DOCKER_IMAGE_NAME):$(DOCKER_IMAGE_TAG)" "$(DOCKER_REPO)/$(DOCKER_IMAGE_NAME):latest"

.PHONY: promu
promu: $(PROMU)

$(PROMU):
	$(eval PROMU_TMP := $(shell mktemp -d))
	curl -s -L $(PROMU_URL) | tar -xvzf - -C $(PROMU_TMP)
	mkdir -p $(FIRST_GOPATH)/bin
	cp $(PROMU_TMP)/promu-$(PROMU_VERSION).$(GO_BUILD_PLATFORM)/promu $(FIRST_GOPATH)/bin/promu
	rm -r $(PROMU_TMP)

.PHONY: proto
proto:
	@echo ">> generating code from proto files"
	@./scripts/genproto.sh

$(STATICCHECK):
	mkdir -p $(FIRST_GOPATH)/bin
	curl -s -L $(STATICCHECK_URL) > $(STATICCHECK)

ifdef GOVENDOR
.PHONY: $(GOVENDOR)
$(GOVENDOR):
	GOOS= GOARCH= $(GO) get -u github.com/kardianos/govendor
endif

.PHONY: precheck
precheck::

define PRECHECK_COMMAND_template =
precheck:: $(1)_precheck


PRECHECK_COMMAND_$(1) ?= $(1) $$(strip $$(PRECHECK_OPTIONS_$(1)))
.PHONY: $(1)_precheck
$(1)_precheck:
	@if ! $$(PRECHECK_COMMAND_$(1)) 1>/dev/null 2>&1; then \
		echo "Execution of '$$(PRECHECK_COMMAND_$(1))' command failed. Is $(1) installed?"; \
		exit 1; \
	fi
endef<|MERGE_RESOLUTION|>--- conflicted
+++ resolved
@@ -119,20 +119,12 @@
 .PHONY: common-test-short
 common-test-short:
 	@echo ">> running short tests"
-<<<<<<< HEAD
-	$(GO) test -tags test -short $(pkgs)
-=======
 	GO111MODULE=$(GO111MODULE) $(GO) test -short $(GOOPTS) $(pkgs)
->>>>>>> 59369491
 
 .PHONY: common-test
 common-test:
 	@echo ">> running all tests"
-<<<<<<< HEAD
-	$(GO) test -tags test -race $(pkgs)
-=======
 	GO111MODULE=$(GO111MODULE) $(GO) test $(test-flags) $(GOOPTS) $(pkgs)
->>>>>>> 59369491
 
 .PHONY: common-format
 common-format:
@@ -159,10 +151,6 @@
 
 .PHONY: common-unused
 common-unused: $(GOVENDOR)
-<<<<<<< HEAD
-	@echo ">> running check for unused packages. [@$(GOVENDOR) list +unused,^vendor]"
-	@$(GOVENDOR) list +unused,^vendor | grep . && exit 1 || echo 'No unused packages'
-=======
 ifdef GOVENDOR
 	@echo ">> running check for unused packages"
 	@$(GOVENDOR) list +unused | grep . && exit 1 || echo 'No unused packages'
@@ -179,7 +167,6 @@
 endif
 endif
 endif
->>>>>>> 59369491
 
 .PHONY: common-build
 common-build: promu
