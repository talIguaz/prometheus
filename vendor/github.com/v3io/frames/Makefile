--- conflicted
+++ resolved
@@ -151,10 +151,6 @@
      --disable-all --enable=deadcode --enable=goconst --enable=golint --enable=ineffassign \
      --enable=interfacer --enable=unconvert --enable=varcheck --enable=errcheck --enable=gofmt --enable=misspell \
      --enable=staticcheck --enable=gosimple --enable=govet --enable=goconst \
-<<<<<<< HEAD
-     --timeout=2m \
-=======
      --timeout=10m \
->>>>>>> 4152d5ad
     api/... backends/... cmd/... framulate/... grpc/... http/... repeatingtask/... v3ioutils/...
 	@echo done linting